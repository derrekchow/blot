--- conflicted
+++ resolved
@@ -1,269 +1,4 @@
 ---
-<<<<<<< HEAD
-import Layout from '../layouts/Layout.astro'
----
-
-<script>
-  import { OBJLoader } from 'three/addons/loaders/OBJLoader.js'
-  import { MTLLoader } from 'three/addons/loaders/MTLLoader.js'
-  import * as THREE from 'three'
-  import { turtles } from '../lib/paths.js'
-  import { object } from 'astro/zod'
-
-  let objects = {
-    x: [],
-    y: []
-  }
-
-  // Set up scene
-  const scene = new THREE.Scene()
-  scene.background = null
-  const camera = new THREE.PerspectiveCamera(
-    75,
-    window.innerWidth / window.innerHeight,
-    0.1,
-    1000
-  )
-
-  // Set up renderer
-  const renderer = new THREE.WebGLRenderer({
-    antialias: true,
-    alpha: true
-  })
-  renderer.setSize(window.innerWidth, window.innerHeight)
-  renderer.domElement.style.zIndex = '999'
-  document.body.appendChild(renderer.domElement)
-
-  // Set up light
-  const light = new THREE.DirectionalLight(0xffffff)
-  light.position.set(0.5, 0, 1)
-  scene.add(light)
-
-  // Add the parts
-  const objLoader = new OBJLoader().setPath('/model/')
-  const mtlLoader = new MTLLoader().setPath('/model/')
-
-  camera.position.z = 0.3
-  camera.position.x = -0.2
-  camera.rotation.z = Math.PI
-  camera.position.y = -0.25
-
-  mtlLoader.load('feet.mtl', function (materials) {
-    materials.preload()
-    objLoader.setMaterials(materials).load(
-      'feet.obj',
-      function (object) {
-        scene.add(object)
-        objects.feet = object
-      },
-      function (xhr) {},
-      function (error) {
-        console.log(error)
-      }
-    )
-  })
-
-  mtlLoader.load('carriage.mtl', function (materials) {
-    materials.preload()
-    objLoader.setMaterials(materials).load(
-      'carriage.obj',
-      function (object) {
-        scene.add(object)
-        objects.carriage = object
-      },
-      function (xhr) {},
-      function (error) {
-        console.log(error)
-      }
-    )
-  })
-
-  mtlLoader.load('arm.mtl', function (materials) {
-    materials.preload()
-    objLoader.setMaterials(materials).load(
-      'arm.obj',
-      function (object) {
-        scene.add(object)
-        objects.arm = object
-      },
-      function (xhr) {},
-      function (error) {
-        console.log(error)
-      }
-    )
-  })
-
-  mtlLoader.load('penholder.mtl', function (materials) {
-    materials.preload()
-    objLoader.setMaterials(materials).load(
-      'penholder.obj',
-      function (object) {
-        scene.add(object)
-        objects.x.push(renderer.domElement.offsetWidth / 2)
-        objects.y.push(renderer.domElement.offsetHeight / 2)
-        objects.penholder = object
-      },
-      function (xhr) {},
-      function (error) {
-        console.log(error)
-      }
-    )
-  })
-
-  // Set up turtle
-  let width, height
-  const canvas = document.getElementById('canvas')
-  const ctx = canvas.getContext('2d')
-  ctx.strokeStyle = 'black'
-  width = canvas.width = window.innerWidth
-  height = canvas.height = window.innerHeight
-
-  const turtle = turtles[0]
-  let polyline = turtle.path[0]
-  const config = {
-    scale: 5,
-    xoff: 70,
-    yoff: -10,
-    lineStart: 1,
-    lineEnd: polyline.length
-  }
-  const paths = polyline.map(([x, y]) => [
-    (x + config.xoff) * config.scale,
-    (y + config.yoff) * config.scale
-  ])
-  let i = config.lineStart + 1
-  let j = config.lineStart + 1
-
-  function dist(x1: number, y1: number, x2: number, y2: number) {
-    return Math.sqrt((x1 - x2) ** 2 + (y1 - y2) ** 2)
-  }
-
-  const lerp = (x, y, a) => x * (1 - a) + y * a
-  const clamp = (a, min = 0, max = 1) => Math.min(max, Math.max(min, a))
-  const invlerp = (x, y, a) => clamp((a - x) / (y - x))
-  const range = (x1, y1, x2, y2, a) => lerp(x2, y2, invlerp(x1, y1, a))
-
-  function moveTo(x: number, y: number) {
-    let mappedX = range(
-      0,
-      width,
-      -camera.position.z / config.scale,
-      camera.position.z / config.scale,
-      x
-    )
-    let xoff = range(
-      0,
-      width,
-      -camera.position.z / config.scale,
-      camera.position.z / config.scale,
-      config.xoff
-    )
-    let mappedY = range(
-      0,
-      height,
-      -camera.position.y / config.scale,
-      camera.position.y / config.scale,
-      y
-    )
-    let yoff = range(
-      0,
-      height,
-      -camera.position.y / config.scale,
-      camera.position.y / config.scale,
-      config.yoff
-    )
-    objects.carriage.position.x = mappedX
-    objects.arm.position.x = mappedX
-    objects.penholder.position.x = mappedX
-    objects.arm.position.y = mappedY
-    objects.penholder.position.y = mappedY
-    objects.x.push(x)
-    objects.y.push(y)
-  }
-
-  function animate() {
-    requestAnimationFrame(animate)
-    if (
-      i < config.lineEnd - 1 &&
-      objects.arm != undefined &&
-      objects.penholder != undefined &&
-      objects.carriage != undefined &&
-      objects.feet != undefined
-    ) {
-      i += 10 / dist(paths[j - 1][0], paths[j - 1][1], paths[j][0], paths[j][1])
-      j = Math.floor(i)
-      ctx.clearRect(0, 0, width, height)
-      let [x, y] = paths[j]
-      // increase i a bit if we're out of the screen
-      if (x < 0 || x > width || y < 0 || y > height) i++
-      if (j === 0) ctx.moveTo(x, y)
-      else
-        ctx.lineTo(
-          lerp(paths[j - 1][0], x, i - j),
-          lerp(paths[j - 1][1], y, i - j)
-        )
-      ctx.stroke()
-      moveTo(x, y)
-    }
-    renderer.render(scene, camera)
-  }
-
-  animate()
-</script>
-
-<style is:global lang="scss">
-  body {
-    background-size: 40px 40px;
-    background-image: linear-gradient(to right, #ddd 1px, transparent 1px),
-      linear-gradient(to bottom, #ddd 1px, transparent 1px);
-    min-height: 100vh;
-  }
-
-  canvas {
-    position: absolute;
-    top: 0;
-    left: 0;
-    z-index: 0;
-  }
-
-  #canvas {
-    z-index: 999;
-  }
-
-  main {
-    position: relative;
-    z-index: 2;
-    padding: 1rem 0;
-  }
-
-  h1 {
-    font-family: var(--font-sans);
-    font-size: 4rem;
-    max-width: 50vw;
-    margin-inline: 4rem;
-    line-height: 1;
-    letter-spacing: -2px;
-
-    span {
-      color: var(--primary);
-    }
-  }
-</style>
-
-<Layout title="Blot" description="Blot out the world!">
-  <canvas id="canvas"></canvas>
-  <!-- 
-    <main>
-        <section>
-            <h1>
-                <span>Blot</span> is the plotting tool that everyone can make
-                art for.
-            </h1>
-            <h1>Draw some art, get a <span>Blot</span>.</h1>
-        </section>
-    </main>
-    -->
-=======
 import Layout from "../layouts/Layout.astro";
 ---
 
@@ -629,5 +364,4 @@
     <!-- <canvas id="canvas"></canvas> -->
     <section></section>
     <div class="three-js-container"></div>
->>>>>>> 1ca24cae
 </Layout>