--- conflicted
+++ resolved
@@ -71,38 +71,6 @@
 
     reader.onloadend = event => {
       let text = reader.result
-<<<<<<< HEAD
-
-      if (extension === 'js') {
-        loadCodeFromString(text)
-      } else if (extension === 'svg') {
-        text = text.replaceAll('\n', '')
-
-        const newLines = `const importedSVG = new Turtle().fromSVG(String.raw\`${text}\`);\n`
-
-        view.dispatch({
-          changes: { from: 0, insert: newLines }
-        })
-      } else {
-        throw Error('Unknown extension:' + extension)
-      }
-    }
-
-    pauseEvent(evt)
-  })
-
-  window.addEventListener('dragover', function (evt) {
-    droparea.classList.remove('hidden')
-    pauseEvent(evt)
-  })
-  ;['mouseout'].forEach(trigger =>
-    window.addEventListener(trigger, function (evt) {
-      droparea.classList.add('hidden')
-    })
-  )
-}
-
-=======
 
       if (extension === 'js') {
         loadCodeFromString(text)
@@ -134,7 +102,6 @@
   )
 }
 
->>>>>>> a9ce7774
 function pauseEvent(e) {
   if (e.stopPropagation) e.stopPropagation()
   if (e.preventDefault) e.preventDefault()
