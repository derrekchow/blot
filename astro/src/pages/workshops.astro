--- conflicted
+++ resolved
@@ -1,184 +1,3 @@
-<<<<<<< HEAD
-
-<style>
-    @import url('https://fonts.googleapis.com/css2?family=Atkinson+Hyperlegible:ital,wght@0,400;0,700;1,400;1,700&display=swap');
-            
-  :root {
-    --primary: #33e;
-    --primary-rgb: 51, 51, 238;
-    --text: #000;
-    --text-rgb: 0, 0, 0;
-    --background: #fff;
-    --background-rgb: 255, 255, 255;
-    --muted: #e5e5e5;
-    --muted-rgb: 229, 229, 229;
-    --accent: #f0f;
-    --accent-rgb: 255, 0, 255;
-    --accent-dark: #900090;
-    --accent-dark-rgb: 144, 0, 144;
-    --font-body: "Atkinson Hyperlegible", sans-serif;
-    --font-mono: "JetBrains Mono", monospace;
-    --font-0: 1rem;
-    --font-1: 1.125rem;
-    --font-2: 1.25rem;
-    --font-3: 1.5rem;
-    --font-4: 2rem;
-    --font-5: 3rem;
-    --font-6: 4rem;
-    --font-7: 6rem;
-  }
-
-  a {
-    color: var(--primary);
-    text-decoration: none;
-    transition: all 0.1s;
-  }
-
-  a:hover {
-    background-color: rgba(51, 51, 238, 0.8);
-    color: white;
-  }
-
-  html, body {
-    margin: 0px;
-    font-family: var(--font-body);
-  }
-
-  .toolbar {
-    background: var(--primary);
-    color: white;
-    padding: .1rem;
-    display: flex;
-    justify-content: space-between
-  }
-
-  .toolbar-right {
-    display: flex;
-  }
-
-  .toolbar-item {
-    all: unset;
-    cursor: pointer;
-    padding: .5rem;
-    border-radius: .2rem;
-  }
-
-  .toolbar-item:hover {
-    background: #4d82e3;
-  }
-
-  .toolbar-item:visited {
-    all: unset;
-  }
-
-  .blot {
-    display: flex;
-    align-items: center;
-    padding-left: .5rem;
-  }
-
-  .container {
-    font-family: var(--font-body);
-    max-width: 60vw;
-    margin: 3rem auto;
-    font-size: 1.5rem;
-  }
-
-  .container h1 {
-    margin-bottom: 0;
-  }
-
-  .container > p {
-    margin-top: 0.5rem;
-    margin-left: 0.4rem;
-  }
-
-  .gallery {
-    display: flex;
-    flex-wrap: wrap;
-    gap: 7px;
-  }
-
-  .card {
-    cursor: pointer;
-    box-shadow: 0 4px 8px 0 rgba(0, 0, 0, 0.1);
-    border: 1px solid var(--primary);
-    flex: calc(50% - 7px);
-    flex-grow: 0;
-    transition: transform 0.1s;
-  }
-
-  .card:hover, .card:focus {
-    transform: scale(101%);
-  }
-
-  .card img {
-    border-bottom: 1px solid var(--primary);
-    width: 100%;
-    max-height: 25vh;
-    object-fit: cover;
-  }
-
-  .card h2 {
-    margin: 0;
-  }
-
-  .card .content {
-    padding: 0.5rem 1rem;
-  }
-
-  .card .content *:not(h2) {
-    font-size: 0.995rem;
-    margin-top: 0;
-  }
-</style>
-
-
-<div class="toolbar">
-  <div class="blot">Blot</div>
-  <div class="toolbar-right">
-    <a class="toolbar-item" href="/editor">editor</a>
-    <a class="toolbar-item" href="/workshops">workshops</a>
-    <a class="toolbar-item" href="/gallery">gallery</a>
-    <a class="toolbar-item" href="/assembly">assembly</a>
-  </div>
-</div>
-
-<div class="container">
-    <h1>Workshops</h1>
-    <p>Don't see one? Make your <a href="/editor">own</a>!</p>
-    <div class="gallery">
-        <div class="card">
-            <img src="https://www.seekingoutside.com/wp-content/uploads/2018/12/Screen-Shot-2018-12-11-at-3.40.46-AM-480x670.png"/>
-            <div class="content">
-                <h2>Cubic disarray</h2>
-                <p>Let's try to recreate this in the Haxidraw editor. A good first step to reverse engineering any artwork is to break it down into the obvious components. There's a grid of squares, and the squares closer to the bottom seem to be rotated more and more.</p>
-            </div>
-        </div>
-        <div class="card">
-            <img src="https://elmcip.net/sites/default/files/media/work/images/the_ppg256_article_image.png"/>
-            <div class="content">
-                <h2>10PRINT</h2>
-                <p>"10PRINT" is one of the oldest and most well-known examples of generative art. It was originally created for the Commodore 64 in BASIC, and the code looked like this:
-`10 PRINT CHR$(205.5+RND(1)); : GOTO 10`
-From just that one line, the following intricate pattern is created:</p>
-            </div>
-        </div>
-        <div class="card">
-            <img src="https://external-content.duckduckgo.com/iu/?u=http%3A%2F%2F4.bp.blogspot.com%2F-PkgzZc0jsVE%2FUMqYzFOzNLI%2FAAAAAAAAA3A%2FbCOqig095Lk%2Fs1600%2Fjoy_division-unknown_pleasures.jpg&f=1&nofb=1&ipt=966d8be0c759bd539613c5eaa7b35acc898bd99a43d050df6c9df643367314dc&ipo=images"/>
-            <div class="content">
-                <h2>Joy Division</h2>
-                <p>Let's try to recreate this in the Haxidraw editor. A good first step to reverse engineering any artwork is to break it down into the obvious components. There's a grid of squares, and the squares closer to the bottom seem to be rotated more and more.</p>
-            </div>
-        </div>
-        <div class="card">
-            <img src="https://cloud-4kaqtq8oi-hack-club-bot.vercel.app/0image.png"/>
-            <div class="content">
-                <h2>Raymarching</h2>
-                <p>Let's start by thinking about how vision works in real life. Light rays come from sources such as the sun, bounce around, and eventually, some of them arrive at our eyes. We could simulate each ray coming from the light source, but this would be really slow. Most light rays miss our eyes, resulting in many redundant calculations. A better approach is to simulate the process of vision in reverse:</p>
-            </div>
-        </div>
-=======
 ---
 import Layout from '../layouts/Layout.astro'
 import { getCollection } from 'astro:content';
@@ -271,6 +90,6 @@
 
           </div>
         ))}
->>>>>>> f7882e78
     </div>
-</div>+  </div>
+</Layout>
