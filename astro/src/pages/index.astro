--- conflicted
+++ resolved
@@ -173,12 +173,9 @@
     <div class="blot">
       <a href="/">
       <i class="fa-solid fa-splotch" style="padding-right: 10px"></i>
-<<<<<<< HEAD
-      Blot
+      BLOT
     </a>
-=======
       BLOT
->>>>>>> 8d323e7a
     </div>
     <div class="toolbar-right">
       <a class="toolbar-item" href="/editor">
