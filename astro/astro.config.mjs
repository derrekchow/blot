import { defineConfig } from 'astro/config'
import preact from '@astrojs/preact'
import vercel from '@astrojs/vercel/serverless'
import prefresh from '@prefresh/vite'
import mdx from '@astrojs/mdx'
import remarkToc from 'remark-toc'

// https://astro.build/config
export default defineConfig({
  site: 'https://editor.haxidraw.hackclub.com',
<<<<<<< HEAD
  output: 'hybrid',
  adapter: vercel(),
  markdown: {
    syntaxHighlight: "prism"
=======
  integrations: [
    preact({
      compat: true
    }),
    mdx()
  ],
  output: 'server',
  adapter: vercel(),
  markdown: {
    shikiConfig: { theme: 'github-light' },
    remarkPlugins: [remarkToc]
>>>>>>> 647e6dbd
  },
  vite: {
    plugins: [prefresh()],
    ssr: {
      noExternal: ['niue']
    },
    esbuild: {
      target: 'es2020'
    },
    optimizeDeps: {
      esbuildOptions: {
        target: 'es2020'
      }
    },
    build: {
      target: 'es2020'
    }
  },
  integrations: [preact({
    compat: true
  }), mdx()]
})<|MERGE_RESOLUTION|>--- conflicted
+++ resolved
@@ -8,12 +8,6 @@
 // https://astro.build/config
 export default defineConfig({
   site: 'https://editor.haxidraw.hackclub.com',
-<<<<<<< HEAD
-  output: 'hybrid',
-  adapter: vercel(),
-  markdown: {
-    syntaxHighlight: "prism"
-=======
   integrations: [
     preact({
       compat: true
@@ -25,7 +19,6 @@
   markdown: {
     shikiConfig: { theme: 'github-light' },
     remarkPlugins: [remarkToc]
->>>>>>> 647e6dbd
   },
   vite: {
     plugins: [prefresh()],
@@ -44,7 +37,8 @@
       target: 'es2020'
     }
   },
-  integrations: [preact({
-    compat: true
-  }), mdx()]
+  markdown: {
+    syntaxHighlight: 'prism'
+  },
+  integrations: [preact(), mdx()]
 })