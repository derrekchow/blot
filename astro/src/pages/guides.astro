---
import Layout from '../layouts/Layout.astro'
import { marked } from 'marked'

import { slug } from '../lib/guide.ts'

const workshops = await Astro.glob('/../guides/*.md')

---

<style is:global>
  @import '../ui/variables.scss';

  body,
  html {
    background-size: 40px 40px;
    background-image: linear-gradient(to right, #ddd 1px, transparent 1px),
      linear-gradient(to bottom, #ddd 1px, transparent 1px);
    min-height: 100vh;
    font-family: "Phantom Sans",system-ui,-apple-system,BlinkMacSystemFont,"Segoe UI",Roboto,sans-serif;
  }

  .description {
    padding: .3rem;
    margin-left: 40px;
  }

  .guides-title {
    font-size: 3rem;
    font-weight: 700;
  }

  .guides-sub-title {
    font-size: 1.7rem;
    font-weight: 300;
  }

  .gallery {
    display: flex;
    width: 100vw;
    flex-direction: row;
    flex-wrap: wrap;
    align-items: center;
    justify-content: space-around;
    row-gap: 24px;
    margin: 20px 0; /* Added some vertical margin for better spacing */
  }

  .frame {
<<<<<<< HEAD
    background: white;
    padding: 0;
    margin: 0.5rem;
    border: solid 15px #555;
    box-shadow: -3px -3px 12px #999;
    max-width: 30%;
    z-index: 1;
    transition: all 0.2s;

    &:hover {
      transform: scale(101%);
=======
    text-decoration: none;
    color: inherit;
    width: 30%;
    min-width: 300px;
    max-width: 400px;
    aspect-ratio: 1;
    background-image: linear-gradient(169deg, #cecef9, #e7f0fb);
    border-radius: 27px;
    display: flex;
    align-items: center;
    flex-direction: column;
    justify-content: space-around;
    padding: 17px;
    box-shadow: 7px 6px 7px rgba(0, 0, 0, 0.1);
    transition: transform 0.3s ease, box-shadow 0.3s ease; /* Smooth transition for hover effects */
    &:hover { /* Hover effect */
      transform: scale(1.05); /* Slightly scales the frame up */
      box-shadow: 0px 5px 15px rgba(0, 0, 0, 0.15); /* Brighter shadow on hover */
>>>>>>> ba01d885
    }
  }

  .thumbnail {
    max-width: 100%;
    max-height: 100%;
    object-fit: contain;
    border-radius: 1rem;
    transition: opacity 0.3s ease; /* Smooth transition for hover effects */
    /* Make the thumbnail slightly less opaque on hover for a subtle effect */
    .frame:hover & {
      opacity: 0.9;
    }
  }

  .prose {
    padding: 10px;
  }


</style>

<Layout
  title="Guides"
  description="A gallery of various guides created by Hack Clubbers.">
  <div id="container">
    <div class="description">
<<<<<<< HEAD
      <h1 style={{ margin: 0 }}>Guides</h1>
      <p style={{ marginTop: 0 }}>
        A gallery of various guides created by Hack Clubbers that anyone can
        learn from and contribute to!
      </p>
=======
      <div class="guides-title">Guides</div>
      <div class="guides-sub-title">
        A collection of various guides created by Hack Clubbers that anyone can
        learn from and contribute to!
      </div>
>>>>>>> ba01d885
    </div>
    <div class="gallery">
      {
        workshops
          .sort((a, b) =>
            a.frontmatter.pinned ? -1 : b.frontmatter.pinned ? 1 : 0
          )
          .map(workshop => {
            return (
              <a class="frame" href={`/guide/${slug(workshop.file)}`}>
                <img class="thumbnail" src={workshop.frontmatter.thumbnail} />
                <div class="prose">
                  {workshop.frontmatter.title}
                </div>
              </a>
            )
          })
      }
    </div>
  </div>
</Layout><|MERGE_RESOLUTION|>--- conflicted
+++ resolved
@@ -5,7 +5,6 @@
 import { slug } from '../lib/guide.ts'
 
 const workshops = await Astro.glob('/../guides/*.md')
-
 ---
 
 <style is:global>
@@ -17,11 +16,18 @@
     background-image: linear-gradient(to right, #ddd 1px, transparent 1px),
       linear-gradient(to bottom, #ddd 1px, transparent 1px);
     min-height: 100vh;
-    font-family: "Phantom Sans",system-ui,-apple-system,BlinkMacSystemFont,"Segoe UI",Roboto,sans-serif;
+    font-family:
+      'Phantom Sans',
+      system-ui,
+      -apple-system,
+      BlinkMacSystemFont,
+      'Segoe UI',
+      Roboto,
+      sans-serif;
   }
 
   .description {
-    padding: .3rem;
+    padding: 0.3rem;
     margin-left: 40px;
   }
 
@@ -47,19 +53,6 @@
   }
 
   .frame {
-<<<<<<< HEAD
-    background: white;
-    padding: 0;
-    margin: 0.5rem;
-    border: solid 15px #555;
-    box-shadow: -3px -3px 12px #999;
-    max-width: 30%;
-    z-index: 1;
-    transition: all 0.2s;
-
-    &:hover {
-      transform: scale(101%);
-=======
     text-decoration: none;
     color: inherit;
     width: 30%;
@@ -74,11 +67,13 @@
     justify-content: space-around;
     padding: 17px;
     box-shadow: 7px 6px 7px rgba(0, 0, 0, 0.1);
-    transition: transform 0.3s ease, box-shadow 0.3s ease; /* Smooth transition for hover effects */
-    &:hover { /* Hover effect */
+    transition:
+      transform 0.3s ease,
+      box-shadow 0.3s ease; /* Smooth transition for hover effects */
+    &:hover {
+      /* Hover effect */
       transform: scale(1.05); /* Slightly scales the frame up */
       box-shadow: 0px 5px 15px rgba(0, 0, 0, 0.15); /* Brighter shadow on hover */
->>>>>>> ba01d885
     }
   }
 
@@ -97,8 +92,6 @@
   .prose {
     padding: 10px;
   }
-
-
 </style>
 
 <Layout
@@ -106,19 +99,11 @@
   description="A gallery of various guides created by Hack Clubbers.">
   <div id="container">
     <div class="description">
-<<<<<<< HEAD
-      <h1 style={{ margin: 0 }}>Guides</h1>
-      <p style={{ marginTop: 0 }}>
-        A gallery of various guides created by Hack Clubbers that anyone can
-        learn from and contribute to!
-      </p>
-=======
       <div class="guides-title">Guides</div>
       <div class="guides-sub-title">
         A collection of various guides created by Hack Clubbers that anyone can
         learn from and contribute to!
       </div>
->>>>>>> ba01d885
     </div>
     <div class="gallery">
       {
@@ -130,9 +115,7 @@
             return (
               <a class="frame" href={`/guide/${slug(workshop.file)}`}>
                 <img class="thumbnail" src={workshop.frontmatter.thumbnail} />
-                <div class="prose">
-                  {workshop.frontmatter.title}
-                </div>
+                <div class="prose">{workshop.frontmatter.title}</div>
               </a>
             )
           })
