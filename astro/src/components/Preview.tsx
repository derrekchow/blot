--- conflicted
+++ resolved
@@ -71,18 +71,6 @@
 
     if (mousePos) {
       // convert mouse pos to virtual coords (accounting for zoom, scale)
-<<<<<<< HEAD
-      const { panX, panY, scale } = panZoomParams
-      const br = canvas.getBoundingClientRect()
-      let x = e.clientX - br.left
-      x = (x - panX) / scale
-      let y = e.clientY - br.top
-      y = -(y - panY) / scale
-      const addPadding = (s: string) => (s.startsWith('-') ? s : ' ' + s)
-      mousePos.textContent = `${addPadding(x.toFixed(1))}mm, ${addPadding(
-        y.toFixed(1)
-      )}mm`
-=======
 
       const { panX, panY, scale } = panZoomParams;
       const br = canvas.getBoundingClientRect();
@@ -92,22 +80,14 @@
       y = -(y - panY) / scale;
       const addPadding = (s: string) => s.startsWith("-") ? s : " " + s;
       mousePos.textContent = `${addPadding(x.toFixed(1))}mm, ${addPadding(y.toFixed(1))}mm`;
->>>>>>> a9ce7774
     }
 
     if (e.buttons !== 1) return
     e.preventDefault()
-<<<<<<< HEAD
 
     panZoomParams.panX += e.movementX
     panZoomParams.panY += e.movementY
 
-=======
-
-    panZoomParams.panX += e.movementX
-    panZoomParams.panY += e.movementY
-
->>>>>>> a9ce7774
     requestRedraw(canvas)
   })
 
