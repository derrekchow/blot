--- conflicted
+++ resolved
@@ -1,6 +1,5 @@
 ---
 import Layout from '../layouts/Layout.astro'
-<<<<<<< HEAD
 import Background from '../components/landing/Background.astro'
 import CodeSnippet from '../components/landing/CodeSnippet.tsx'
 import ThreeDModel from '../components/landing/ThreeDModel.astro'
@@ -319,6 +318,38 @@
   footer {
     margin: 1rem;
   }
+
+  a {
+    box-sizing: border-box;
+    margin: 0;
+    min-width: 0;
+    color: #ec3750;
+    -webkit-text-decoration: underline;
+    text-decoration: underline;
+    text-underline-position: under;
+  }
+
+  a:hover {
+    text-decoration-style: wavy;
+  }
+
+  .hack-club-text-box {
+    box-sizing: border-box;
+    margin: 0;
+    min-width: 0;
+    padding: 0px 5px;
+    background-color: #ec3750;
+    border-radius: 10px;
+/*    -webkit-transform: rotate(-3deg) translateY(-5px);*/
+/*    -moz-transform: rotate(-3deg) translateY(-5px);*/
+/*    -ms-transform: rotate(-3deg) translateY(-5px);*/
+/*    transform: rotate(-3deg) translateY(-5px);*/
+    color: white;
+    white-space: nowrap;
+    -webkit-text-decoration: none;
+    text-decoration: none;
+  }
+
 </style>
 
 <Layout
@@ -379,82 +410,11 @@
     const trimTo = i % 5 === 0 ? randInRange(0.7, 0.9) : randInRange(0.1, 0.7)
 
     if (r < 0.01) continue
-=======
-
-import Background from '../layouts/Background.astro'
-import ThreeDModel from '../layouts/ThreeDModel.astro'
-
----
-
-
-<style>
-
-  html, body {
-    background-image: linear-gradient(to right, #ddd 1px, transparent 1px), linear-gradient(to bottom, #ddd 1px, transparent 1px);
-    background-size: 40px 40px;
-    font-family: var(--font-sans);
-  }
-
-  .strong-header {
-    font-size: 3.9em;
-    letter-spacing: -2px;
-    font-weight: 600;
-    line-height: 1.2;
-  }
-
-  .header-section {
-    position: absolute;
-    left: 40px;
-    top: 28px;
-    width: 80%;
-  }
-
-  .sub-header {
-    font-size: .55em;
-    line-height: 1;
-    font-weight: 400;
-    letter-spacing: -1px;
-    padding-top: 10px;
-  }
-
-  .header-text {
-    font-size: 3em;
-    line-height: 1;
-    font-weight: 600;
-    letter-spacing: -1px;
-  }
-
-  .lead-section {
-    position: relative;
-    height: 100%;
-    display: grid;
-    grid-template-rows: auto 1fr;
-  }
-
-  .how-to {
-    color: white;
-    height: 500px;
-    background: #122953;
-/*    background: #ffc9c9;*/
-    display: flex;
-  }
-
-  .video-text {
-    font-size: .55em;
-    font-weight: 500;
-    padding: 1em;;
-    width: 50%;
-    display: flex;
-    flex-direction: column;
-    justify-content: space-evenly;
-  }
->>>>>>> 5b851569
 
     const warper = bezierEasing(0, [0.28, y / 4], [0.58, y / 8], 0)
 
     line.forward(r).resample(0.01).warp(warper).resample(0.05).trim(0, trimTo)
 
-<<<<<<< HEAD
     line.iteratePath(pt => {
       return Math.random() < (i % 5 === 0 ? +0.17 : 0.56) ? 'BREAK' : pt
     })
@@ -593,79 +553,4 @@
     </section>
     <footer>© 2023 Hack Club. 501(c)(3) nonprofit (EIN: 81-2908499)</footer>
   </main>
-=======
-  .get-started {
-    height: 500px;
-    background: antiquewhite;
-  }
-
-  .disclaimer {
-    font-size: 1em;
-    font-weight: 100;
-    position: absolute;
-    left: 10px;
-    bottom: 10px;
-  }
-
-  a {
-    box-sizing: border-box;
-    margin: 0;
-    min-width: 0;
-    color: #ec3750;
-    -webkit-text-decoration: underline;
-    text-decoration: underline;
-    text-underline-position: under;
-  }
-
-  a:hover {
-    text-decoration-style: wavy;
-  }
-
-  .hack-club-text-box {
-    box-sizing: border-box;
-    margin: 0;
-    min-width: 0;
-    padding: 0px 5px;
-    background-color: #ec3750;
-    border-radius: 10px;
-/*    -webkit-transform: rotate(-3deg) translateY(-5px);*/
-/*    -moz-transform: rotate(-3deg) translateY(-5px);*/
-/*    -ms-transform: rotate(-3deg) translateY(-5px);*/
-/*    transform: rotate(-3deg) translateY(-5px);*/
-    color: white;
-    white-space: nowrap;
-    -webkit-text-decoration: none;
-    text-decoration: none;
-  }
-
-</style>
-
-<Layout title="Blot" description="Blot out the world!">
-  <div class="lead-section">
-    <div class="header-section strong-header">
-      <div>Blot, the plotter bot</div>
-      <div>from <a class="hack-club-text-box" href="https://www.hackclub.com">Hack Club</a></div>
-      <div class="sub-header">You* code art, we send you a machine.</div>
-    </div>
-    
-    <Background></Background>
-    <div class="disclaimer">(*Must be a <20 years old to receive a free machine.)</div>
-  </div>
-  <div class="how-to header-text">
-    <div class="video-text">
-      <div>1) Learn to make generative art with our <a href="/guides">guides</a> and from the community.</div>
-      <div>2) Make an original art piece.</div>
-      <div>3) Submit it as a pull request to the art <a href="/gallery">gallery</a>.</div>
-      <div>4) Get parts for your Blot in the mail and <a href="/assembly">build your own</a> machine.</div>
-    </div>
-    <div class="youtube-video-container">
-      <ThreeDModel></ThreeDModel>
-      <!-- <iframe class="youtube-video" src="https://www.youtube.com/embed/yxvEO-wUz2g?si=jspPdOWhnDxh_VcR"></iframe> -->
-    </div>
-  </div>
-  <div class="get-started header-text">
-    <div>Images of machine here.</div>
-    <div>Links to artwork.</div>
-  </div>
->>>>>>> 5b851569
 </Layout>