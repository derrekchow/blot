import { ReactNode } from 'preact/compat'
import { compiledContent } from '../../../interface/README.md'
import styles from './Help.module.scss'
import { useState } from 'preact/hooks'

const html = compiledContent()

<<<<<<< HEAD
export default function Help({toggleClose, helpHeight, workshopHTML}: {toggleClose: () => void, helpHeight: number, workshopHTML: string | undefined}) {
  const closed = helpHeight <= 0
  const [tab, setTab] = useState<"workshop" | "toolkit">("toolkit")

  return <>
    <div class={styles.helpSection} style={{ height: `${helpHeight}%` }}>
      <div class={styles.helpSectionToolbar}>
        {workshopHTML &&
        <a className={styles.helpSectionTab} style={{backgroundColor: tab == "workshop" ? "rgba(var(--primary-rgb), 0.2)" : ""}} onClick={() => {
          setTab("workshop")
          if (closed) toggleClose()
        }}>Workshop</a>
        }
        <a className={styles.helpSectionTab} style={{backgroundColor: tab == "toolkit" ? "rgba(var(--primary-rgb), 0.2)" : ""}} onClick={() => {
          setTab("toolkit")
          if (closed) toggleClose()
        }}>Toolkit</a>
        <a className={styles.helpSectionTab} onClick={toggleClose}>{closed ? "Open Help" : "Close Help"}</a>
      </div>
      {tab === "toolkit" &&
      <div dangerouslySetInnerHTML={{__html: html}} class={styles.helpContent}></div>
      }

      {tab === "workshop" &&
          <div class={styles.helpContent} dangerouslySetInnerHTML={{__html: workshopHTML}}></div>
      }
    </div>
  </>
=======
export default function Help({
  toggleClose,
  helpHeight,
  children
}: {
  toggleClose: () => void
  helpHeight: number
  children: any
}) {
  const closed = helpHeight <= 0
  const [tab, setTab] = useState<'workshops' | 'toolkit'>('toolkit')

  return (
    <>
      <div class={styles.helpSection} style={{ height: `${helpHeight}%` }}>
        <div class={styles.helpSectionToolbar}>
          <a
            className={styles.helpSectionTab}
            style={{
              backgroundColor:
                tab == 'workshops' ? 'rgba(var(--primary-rgb), 0.9)' : ''
            }}
            onClick={() => {
              setTab('workshops')
              if (closed) toggleClose()
            }}>
            Workshops
          </a>
          <a
            className={styles.helpSectionTab}
            style={{
              backgroundColor:
                tab == 'toolkit' ? 'rgba(var(--primary-rgb), 0.9)' : ''
            }}
            onClick={() => {
              setTab('toolkit')
              if (closed) toggleClose()
            }}>
            Toolkit
          </a>
          <a className={styles.helpSectionTab} onClick={toggleClose}>
            {closed ? 'Open Help' : 'Close Help'}
          </a>
        </div>
        {tab === 'toolkit' && (
          <div
            dangerouslySetInnerHTML={{ __html: html }}
            class={styles.helpContent}></div>
        )}
        {tab === 'workshops' && (
          <div class={styles.helpContent}>{children}</div>
        )}
      </div>
    </>
  )
>>>>>>> ff96afdb
}<|MERGE_RESOLUTION|>--- conflicted
+++ resolved
@@ -5,36 +5,6 @@
 
 const html = compiledContent()
 
-<<<<<<< HEAD
-export default function Help({toggleClose, helpHeight, workshopHTML}: {toggleClose: () => void, helpHeight: number, workshopHTML: string | undefined}) {
-  const closed = helpHeight <= 0
-  const [tab, setTab] = useState<"workshop" | "toolkit">("toolkit")
-
-  return <>
-    <div class={styles.helpSection} style={{ height: `${helpHeight}%` }}>
-      <div class={styles.helpSectionToolbar}>
-        {workshopHTML &&
-        <a className={styles.helpSectionTab} style={{backgroundColor: tab == "workshop" ? "rgba(var(--primary-rgb), 0.2)" : ""}} onClick={() => {
-          setTab("workshop")
-          if (closed) toggleClose()
-        }}>Workshop</a>
-        }
-        <a className={styles.helpSectionTab} style={{backgroundColor: tab == "toolkit" ? "rgba(var(--primary-rgb), 0.2)" : ""}} onClick={() => {
-          setTab("toolkit")
-          if (closed) toggleClose()
-        }}>Toolkit</a>
-        <a className={styles.helpSectionTab} onClick={toggleClose}>{closed ? "Open Help" : "Close Help"}</a>
-      </div>
-      {tab === "toolkit" &&
-      <div dangerouslySetInnerHTML={{__html: html}} class={styles.helpContent}></div>
-      }
-
-      {tab === "workshop" &&
-          <div class={styles.helpContent} dangerouslySetInnerHTML={{__html: workshopHTML}}></div>
-      }
-    </div>
-  </>
-=======
 export default function Help({
   toggleClose,
   helpHeight,
@@ -45,24 +15,26 @@
   children: any
 }) {
   const closed = helpHeight <= 0
-  const [tab, setTab] = useState<'workshops' | 'toolkit'>('toolkit')
+  const [tab, setTab] = useState<"workshop" | "toolkit">("toolkit")
 
   return (
     <>
       <div class={styles.helpSection} style={{ height: `${helpHeight}%` }}>
         <div class={styles.helpSectionToolbar}>
+          {children &&
           <a
             className={styles.helpSectionTab}
             style={{
               backgroundColor:
-                tab == 'workshops' ? 'rgba(var(--primary-rgb), 0.9)' : ''
+                tab == 'workshop' ? 'rgba(var(--primary-rgb), 0.9)' : ''
             }}
             onClick={() => {
-              setTab('workshops')
+              setTab('workshop')
               if (closed) toggleClose()
             }}>
-            Workshops
+            Workshop
           </a>
+          }
           <a
             className={styles.helpSectionTab}
             style={{
@@ -84,11 +56,10 @@
             dangerouslySetInnerHTML={{ __html: html }}
             class={styles.helpContent}></div>
         )}
-        {tab === 'workshops' && (
+        {tab === 'workshop' && (
           <div class={styles.helpContent}>{children}</div>
         )}
       </div>
     </>
   )
->>>>>>> ff96afdb
 }