---
import Layout from '../layouts/Layout.astro'

<<<<<<< HEAD

=======
>>>>>>> dde8d52a
const assembly = (await Astro.glob('/../ASSEMBLY.md'))[0]
const { Content } = assembly
const headings = assembly.getHeadings()
---

<style is:global lang="scss">
  @import '../ui/variables.scss';

  #container {
    margin: 0 auto;
    padding: 2rem;
    gap: 2rem;
    position: relative;

    @media screen and (min-width: $md) {
      display: flex;
      width: 70vw;
    }
  }

  header {
    h1 {
      font-size: 4rem;
      line-height: 1.1;
      margin: 1.1rem 0;
    }
  }

  #cta {
    display: flex;
    align-items: flex-end;
    gap: 4px;
    margin-top: 1.5rem;

    svg {
      width: 1.1rem;
    }
  }

  .toc {
    align-self: flex-start;
    font-family: var(--font-serif);
    font-size: 0.995rem;
    position: sticky;
    flex: 25%;
    top: 4rem;
    padding-bottom: 0;
    margin-top: 2rem;

    h1,
    h2,
    h3,
    h4,
    h5,
    h6 {
      font-size: 0.995rem;
    }

    *:not(button) {
      color: var(--primary);
      font-weight: normal;
      text-decoration: none;
      transition: opacity 0.2s;
      margin-top: 0;
      margin-bottom: calc(0.995rem / 2);

      &:hover {
        opacity: 0.8;
      }
    }
  }

  #title {
    line-height: 1;
    letter-spacing: -1px;
  }

  .prose {
    font-family: var(--font-serif);
    font-size: 1.1rem;
    line-height: 1.6;
    margin: 0 auto;
    position: relative;

    a {
      color: var(--primary);
      transition: opacity 0.2s;

      &:hover {
        opacity: 0.8;
      }
    }

    article {
      margin: 0 auto;
      max-width: 50vw;
    }

    blockquote {
      border-left: 3px solid var(--primary);
      padding-left: 1rem;
    }

    hr {
      display: block;
      height: 1px;
      border: 0;
      border-top: 1px solid #ccc;
      margin: 1em 0;
      padding: 0;
    }

    img {
      display: block;
      margin: 1.1rem 0;
      max-width: 100%;
    }

    code,
    pre {
      font-size: 0.995rem;
      font-family: var(--font-mono);
    }

    li p {
      margin: 0;
    }
  }

  #back {
    background-color: white;
    position: sticky;
    top: 0;
    z-index: 10;

    a {
      text-decoration: none;
    }
  }
</style>

<Layout title="Assembly">
  <section id="container">
    <div class="toc">
      {
        headings.map((heading, idx) => {
          let prevDepth = idx > 0 ? headings[idx - 1].depth : Infinity
          switch (heading.depth) {
            case 1:
              return (
                <h1>
                  <a href={`#${heading.slug}`}>{heading.text}</a>
                </h1>
              )
            case 2:
              return (
                <h2>
                  <a
                    href={`#${heading.slug}`}
                    style={{ marginLeft: prevDepth < 2 ? '4px' : '' }}>
                    {heading.text}
                  </a>
                </h2>
              )
            case 3:
              return (
                <h3>
                  <a
                    href={`#${heading.slug}`}
                    style={{ marginLeft: prevDepth < 3 ? '5px' : '' }}>
                    {heading.text}
                  </a>
                </h3>
              )
            case 4:
              return (
                <h4>
                  <a
                    href={`#${heading.slug}`}
                    style={{ marginLeft: prevDepth < 3 ? '6px' : '' }}>
                    {heading.text}
                  </a>
                </h4>
              )
            case 5:
              return (
                <h5>
                  <a
                    href={`#${heading.slug}`}
                    style={{ marginLeft: prevDepth < 3 ? '7px' : '' }}>
                    {heading.text}
                  </a>
                </h5>
              )
            case 6:
              return (
                <h6>
                  <a
                    href={`#${heading.slug}`}
                    style={{ marginLeft: prevDepth < 3 ? '8px' : '' }}>
                    {heading.text}
                  </a>
                </h6>
              )
          }
        })
      }
    </div>
    <div class="prose">
      <header>
        <article>
          <Content />
          <p>
            <a
              href={`https://github.com/hackclub/haxidraw/edit/main/ASSEMBLY.md`}
              target="_blank"
              >Update/make a grammar fix
            </a>
          </p>
        </article>
      </header>
    </div>
  </section>
</Layout><|MERGE_RESOLUTION|>--- conflicted
+++ resolved
@@ -1,10 +1,5 @@
 ---
 import Layout from '../layouts/Layout.astro'
-
-<<<<<<< HEAD
-
-=======
->>>>>>> dde8d52a
 const assembly = (await Astro.glob('/../ASSEMBLY.md'))[0]
 const { Content } = assembly
 const headings = assembly.getHeadings()
