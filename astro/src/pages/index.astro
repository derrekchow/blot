---
import Layout from '../layouts/Layout.astro'
<<<<<<< HEAD
import Background from '../layouts/Background.astro'
import ThreeDModel from '../layouts/ThreeDModel.astro'
=======
import Background from '../components/landing/Background.astro'
import CodeSnippet from '../components/landing/CodeSnippet.tsx'
import ThreeDModel from '../components/landing/ThreeDModel.astro'

const workshops = await Astro.glob('/../guides/*.md')

let curated = [
  'raymarching',
  'cubic_disarray',
  'square-disarray',
  'mesh',
  'eca'
]
curated = curated.map(name => {
  let find = workshops.find(workshop => workshop.file.includes(name))
  return find
})
>>>>>>> ab7c36db
---

<style lang="scss" is:global>
  html,
  body {
    background-image: linear-gradient(to right, #ddd 1px, transparent 1px),
      linear-gradient(to bottom, #ddd 1px, transparent 1px);
    background-size: 40px 40px;
    font-family: var(--font-sans);
  }

<<<<<<< HEAD
  header, section {
=======
  header,
  section {
>>>>>>> ab7c36db
    a {
      color: var(--primary);
      font-style: italic;
      text-decoration: none;
    }
  }

  h1 {
    font-family: var(--font-serif);
  }

  p {
    font-size: 1.3rem;
    line-height: 1.6;
    margin-top: 0.995rem;
  }

  header {
    display: flex;
    justify-content: space-between;
    border-bottom: 1px dashed var(--primary);

    > div {
      max-width: 50vw;
      padding-bottom: 2rem;
      padding-left: 2rem;
    }

    h1 {
      font-size: 5rem;
      letter-spacing: -3px;
      line-height: 1;
      margin-bottom: 2rem;
    }
  }

  .cta {
    background-color: var(--primary);
    color: white;
    padding: 10px 30px;
    border-radius: 24px;
    text-decoration: none;
    font-size: 1.5rem;
    font-style: normal;
    transition: all 0.2s;

    &:hover {
      box-shadow: 0 4px 8px 0 rgba(0, 0, 0, 0.2);
    }
  }

  .code {
    box-shadow: 0 4px 8px 0 rgba(0, 0, 0, 0.1);
    border-radius: 15px;
    border: 1px solid #cbd5e1;
    background-color: white;
    max-height: 50vh;
    overflow: hidden;
    position: relative;

    a {
      background-color: #ddd;
      border: 1px solid #cbd5e1;
      position: absolute;
      bottom: 0;
      left: 0;
      right: 0;
      display: inline-block;
      margin: 0 auto;
      padding: 3px 9px;
      border-bottom-left-radius: 8px;
      border-bottom-right-radius: 8px;
      font-style: normal;
      color: black;
    }
  }

  section {
    display: flex;
    padding-inline: 2rem;

    h1 {
      font-size: 3rem;
      line-height: 1.2;
      letter-spacing: -2px;
      margin-bottom: 0;
    }
  }

  #howto {
    gap: 1rem;
    position: relative;

    h1 {
      max-width: 50vw;
    }

    .turtle {
      position: relative;

      .buttons {
        display: flex;
        position: absolute;
        top: 0;
        left: 0;
        padding: 16px 12px;
      }

      button {
        background-color: transparent;
        border: 0;
        transition: all 0.2s;
        cursor: pointer;

        &:hover {
          color: var(--primary);
        }
      }
    }

    > div {
      max-width: 50%;
    }

    .turtle {
      box-shadow: 0 4px 8px 0 rgba(0, 0, 0, 0.1);
      border-radius: 15px;
      border: 1px solid #cbd5e1;
      background-color: white;
      max-height: 100%;
      max-width: 50%;
    }

<<<<<<< HEAD
  .get-started {
    height: 500px;
    background: antiquewhite;
  }

  .disclaimer {
    font-size: 1em;
    font-weight: 100;
    position: absolute;
    left: 10px;
    bottom: 10px;
=======
    .youtube-video-container {
      margin-top: 1rem;
      width: 100%;
      display: flex;
      align-items: center;
      justify-content: flex-end;
    }

    .youtube-video {
      aspect-ratio: 560/315;
      border: none;
      border-radius: 15px;
      width: 90%;
    }
>>>>>>> ab7c36db
  }

  #workshops {
    display: flex;
    flex-wrap: wrap;
    gap: 1rem;
    padding: 1rem 0;
    position: relative;

    &::after {
      background-image: linear-gradient(
        to bottom,
        rgba(255, 255, 255, 0),
        rgba(255, 255, 255, 1) 90%
      );
      content: '';
      width: 100%;
      height: 35%;
      position: absolute;
      bottom: 0;
      left: 0;
      z-index: 999;
    }

    > div {
      display: flex;
      flex-direction: column;
      gap: 1rem;
      flex: calc(33% - 1rem);
      flex-grow: 0;
    }

    .workshop {
      cursor: pointer;
      align-self: flex-start;
      border-radius: 15px;
      border: 1px solid #cbd5e1;
      // max-width: calc(50% - 1rem);
      flex-grow: 0;
      background-color: white;
      transition: all 0.1s;
      position: relative;

      &:hover {
        box-shadow: 0 4px 8px 0 rgba(0, 0, 0, 0.1);
        border: 1px solid var(--primary);
      }

      img {
        max-width: 100%;
        border-radius: 15px;
      }

      > div {
        backdrop-filter: blur(10px);
        background-color: rgba(255, 255, 255, 0.2);
        border-bottom-left-radius: 15px;
        border-bottom-right-radius: 15px;
        padding: 1rem;
        overflow-x: clip;
        position: absolute;
        bottom: 0;
        width: 100%;
        z-index: 999;

        h1,
        h2,
        h3,
        h4,
        h5,
        h6,
        p {
          margin: 0;
        }

        blockquote {
          margin-left: 0;
        }
      }
    }
  }

  #workshop-container {
    column-count: 3;
    column-gap: 2rem;
  }

  #steps {
    display: flex;
    flex-direction: column;
    gap: 0.5rem;
    margin-top: 1rem;

    > div {
      background-color: white;
      padding: 1rem;
      border-radius: 15px;
      border: 1px solid #cbd5e1;

      h2 {
        font-family: var(--font-serif);
        letter-spacing: -1px;

        span {
          display: inline-block;
          background-color: var(--primary);
          border-radius: 50%;
          color: white;
          text-align: center;
        }
      }
    }
  }

  #timeline {
    display: flex;
    width: 100%;

    > div {
      border-top: 1px solid var(--primary);
      flex: 34%;
      position: relative;
      gap: 2rem;

      h2:nth-child(1) {
        font-size: 2rem;
        margin-bottom: 0;
      }

      h2:nth-child(2) {
        font-family: var(--font-serif);
        font-weight: normal;
        letter-spacing: -1px;
        margin: 0;
      }
    }
  }

  footer {
    margin: 1rem;
  }

  a {
    box-sizing: border-box;
    margin: 0;
    min-width: 0;
    color: #ec3750;
    -webkit-text-decoration: underline;
    text-decoration: underline;
    text-underline-position: under;
  }

  a:hover {
    text-decoration-style: wavy;
  }

  .hack-club-text-box {
    box-sizing: border-box;
    margin: 0;
    min-width: 0;
    padding: 0px 5px;
    background-color: #ec3750;
    border-radius: 10px;
/*    -webkit-transform: rotate(-3deg) translateY(-5px);*/
/*    -moz-transform: rotate(-3deg) translateY(-5px);*/
/*    -ms-transform: rotate(-3deg) translateY(-5px);*/
/*    transform: rotate(-3deg) translateY(-5px);*/
    color: white;
    white-space: nowrap;
    -webkit-text-decoration: none;
    text-decoration: none;
  }

</style>

<Layout
  title="Blot"
  description="Blot, the plotter bot from Hack Club: you code art, we send you a machine.">
  <header>
    <div>
      <h1>
        <span style={{ color: 'var(--primary)' }}>Blot</span>, the plotter bot
        from Hack Club: you code art, we send you a machine.
      </h1>
      <div id="ctas">
        <a class="cta" href="/editor">Start making art</a>
        <a class="cta" href="https://github.com/hackclub/blot" target="_blank"
          >Check out the source</a
        >
      </div>
    </div>
    <Background />
  </header>
  <main>
    <section id="howto">
      <div style={{ flex: '50%' }}>
        <h1>Write code, get your Blot to draw it out.</h1>
        <p>
          Blot is a plotting bot designed by people (insert something
          appropriate here) at <a href="https://hackclub.com">Hack Club</a> for
          drawing art digitally with code and then turning it into actual art.
        </p>
        <div class="code">
          <CodeSnippet
            client:only
            content={`const leafLength = 5
const leafW = 1.3

const edge = createTurtle()
  .forward(leafLength)
  .resample(0.01)
  .warp(bezierEasing(0, [0.4, 2.29], [0.52, 0.31], 0))

function veins() {
  const lines = createTurtle()

  let littleLinesMax = 61
  for (let i = 4; i < littleLinesMax - 5; i++) {
    const t = i / (littleLinesMax - 1)
    const x0 = t * leafLength
    const y0 = 0

    let y = edge.interpolate(t + 0.1)[1]

    const line = createTurtle([x0, y0])

    line.right(-70 + t * 37 + randInRange(-4, 4))

    let r = y * 0.7

    const trimTo = i % 5 === 0 ? randInRange(0.7, 0.9) : randInRange(0.1, 0.7)

    if (r < 0.01) continue

    const warper = bezierEasing(0, [0.28, y / 4], [0.58, y / 8], 0)

    line.forward(r).resample(0.01).warp(warper).resample(0.05).trim(0, trimTo)

    line.iteratePath(pt => {
      return Math.random() < (i % 5 === 0 ? +0.17 : 0.56) ? 'BREAK' : pt
    })

    lines.join(line)
  }

  return lines
}

const t = createTurtle()

const bottom = edge.copy().scale([1, -1], [0, 0])

edge.warp(
  t => noise(t * 20.4, { octaves: 2 }) * 0.09 * (t === 0 || t === 1 ? 0 : 1)
)
bottom.warp(
  t => noise(t * 23.6, { octaves: 2 }) * -0.1 * (t === 0 || t === 1 ? 0 : 1)
)

t.join(edge)
t.join(bottom)
t.join(veins())
t.join(veins().scale([1, -1], [0, 0]))

const lineStem = createTurtle([-1, 0])
  .forward(leafLength + 1)
  .resample(0.1)

t.join(lineStem)

t.iteratePath(pt => {
  let [x, y] = pt
  y += x * x * 0.02
  y += noise([x * 0.2]) * 0.3
  return [x, y]
})

t.translate([125 / 2, 125 / 2], t.cc)
t.scale(17.2)

drawTurtles(t)`}
          />
          <a href="/editor">Check out the guide for drawing leaves</a>
        </div>
        <div class="youtube-video-container">
          <iframe
            class="youtube-video"
            src="https://www.youtube.com/embed/yxvEO-wUz2g?si=jspPdOWhnDxh_VcR"
          ></iframe>
        </div>
      </div>
      <div class="turtle">
        <ThreeDModel />
      </div>
    </section>
    <section id="workshop-container">
      <div id="workshops">
        <h1 style={{ textAlign: 'center', marginTop: 0 }}>
          Learn to make generative art with our <a href="/guides">guides</a> and
          from the community.
        </h1>
        <div>
          {
            curated.slice(0, curated.length / 3 + 1).map((workshop, idx) => (
              <div class="workshop">
                <img class="thumbnail" src={workshop.frontmatter.thumbnail} />
                <div class="prose">
                  <h2>{workshop.frontmatter.title}</h2>
                </div>
              </div>
            ))
          }
        </div>
        <div>
          {
            curated
              .slice(curated.length / 3 + 1, (curated.length / 3) * 2)
              .map((workshop, idx) => (
                <div class="workshop">
                  <img class="thumbnail" src={workshop.frontmatter.thumbnail} />
                  <div class="prose">
                    <h2>{workshop.frontmatter.title}</h2>
                  </div>
                </div>
              ))
          }
        </div>
        <div>
          {
            curated.slice((curated.length / 3) * 2).map((workshop, idx) => (
              <div class="workshop">
                <img class="thumbnail" src={workshop.frontmatter.thumbnail} />
                <div class="prose">
                  <h2>{workshop.frontmatter.title}</h2>
                </div>
              </div>
            ))
          }
        </div>
      </div>
    </section>
    <section>
      <div>
        <p></p>
      </div>
      <div>
        <h1>
          Wait, so how do <span style={{ color: 'var(--primary)' }}>I</span> get
          one?
        </h1>
        <div id="timeline">
          <div>
            <h2>#1</h2>
            <h2>Make an original art piece</h2>
          </div>
          <div>
            <h2>#2</h2>
            <h2>
              Submit it as a pull request to the art <a href="/gallery"
                >gallery</a
              >.
            </h2>
          </div>
          <div>
            <h2>#3</h2>
            <h2>
              Get parts for your Blot in the mail and <a href="/assembly"
                >build your own</a
              > machine.
            </h2>
          </div>
        </div>
      </div>
    </section>
    <footer>© 2023 Hack Club. 501(c)(3) nonprofit (EIN: 81-2908499)</footer>
  </main>
</Layout><|MERGE_RESOLUTION|>--- conflicted
+++ resolved
@@ -1,9 +1,5 @@
 ---
 import Layout from '../layouts/Layout.astro'
-<<<<<<< HEAD
-import Background from '../layouts/Background.astro'
-import ThreeDModel from '../layouts/ThreeDModel.astro'
-=======
 import Background from '../components/landing/Background.astro'
 import CodeSnippet from '../components/landing/CodeSnippet.tsx'
 import ThreeDModel from '../components/landing/ThreeDModel.astro'
@@ -21,7 +17,6 @@
   let find = workshops.find(workshop => workshop.file.includes(name))
   return find
 })
->>>>>>> ab7c36db
 ---
 
 <style lang="scss" is:global>
@@ -33,12 +28,8 @@
     font-family: var(--font-sans);
   }
 
-<<<<<<< HEAD
-  header, section {
-=======
   header,
   section {
->>>>>>> ab7c36db
     a {
       color: var(--primary);
       font-style: italic;
@@ -172,19 +163,6 @@
       max-width: 50%;
     }
 
-<<<<<<< HEAD
-  .get-started {
-    height: 500px;
-    background: antiquewhite;
-  }
-
-  .disclaimer {
-    font-size: 1em;
-    font-weight: 100;
-    position: absolute;
-    left: 10px;
-    bottom: 10px;
-=======
     .youtube-video-container {
       margin-top: 1rem;
       width: 100%;
@@ -199,7 +177,6 @@
       border-radius: 15px;
       width: 90%;
     }
->>>>>>> ab7c36db
   }
 
   #workshops {
