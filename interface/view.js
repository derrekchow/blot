--- conflicted
+++ resolved
@@ -50,34 +50,6 @@
   </div>
 `
 
-<<<<<<< HEAD
-/*const drawWorkarea = state => html`
-  <rect 
-    width=${state.machineWidth} 
-    height=${state.machineHeight} 
-    x="0" 
-    y="0"
-    fill="none"
-    stroke="grey"
-    stroke-width="3"
-    vector-effect="non-scaling-stroke"
-    style="scale: ${state.scaleX} ${state.scaleY};"/>
-`*/
-
-export function svgViewer (state, canvas) {
-  return `
-  <div class="svg-container">
-    <svg class="svg-viewer" style = "transform:scale(1, -1)">
-      <g class="transform-group">
-        ${state.turtles.map(x => drawPath(x.path, state, canvas))}
-        ${state.turtles.map(x => drawTurtleDirection(x))}
-      </g>
-    </svg>
-  </div>`}
-
-const viewer = () => html`
-  <canvas width="1200" height="1000" id="view"></canvas>
-=======
 export function svgViewer (state, resRatioX, resRatioY) {
   return html`
     <div class="svg-container">
@@ -102,23 +74,17 @@
         </g>
       </svg>
     </div>
->>>>>>> f22b8616
   `
 }
 
-function drawPath(path, state, canvas) {
+function drawPath(path, state, resRatioX, resRatioY) {
   let d = "";
   path.forEach(polyline => {
     polyline.forEach((pt, i) => {
       let [ x, y ] = pt;
-<<<<<<< HEAD
-      if (i === 0) d += `M ${x * state.renderScaleX + state.panX} ${y * state.renderScaleY - state.panY + canvas.height*0.75}`
-      else d += `L ${x * state.renderScaleX + state.panX} ${y * state.renderScaleY - state.panY + canvas.height*0.75}`
-=======
 
       if (i === 0) d += `M ${x} ${y}`;
       else d += `L ${x} ${y}`;
->>>>>>> f22b8616
     })
   })
 
@@ -148,4 +114,4 @@
     stroke-width="3"
     vector-effect="non-scaling-stroke"
     style="scale: ${state.scaleX} ${state.scaleY};"/>
-`*/+`*/
