import { useRef, useEffect, useCallback } from 'preact/hooks'
import styles from './Preview.module.css'
import { getStore, useStore } from '../lib/state.ts'
import CenterToFitIcon from '../ui/CenterToFitIcon.tsx'
import Button from '../ui/Button.tsx'
import type { Point } from '../lib/drawingToolkit/index.js'
import lineclip from '../lib/lineclip.ts'

import { createListener } from '../lib/createListener.js'

export default function Preview(props: { className?: string }) {
  const { turtles, docDimensions } = useStore(['turtles', 'docDimensions'])

  useEffect(init, [])

  useEffect(() => {
    const canvas = document.querySelector('.main-canvas')
    requestRedraw(canvas)
  }, [turtles, docDimensions])

  return (
    <div class={styles.root}>
      <canvas class={`${styles.canvas} ${props.className} main-canvas`} />
      <div class={`${styles.mousePosition} mouse-position`} />
      <Button
        class={`${styles.centerButton} center-view-trigger`}
        variant="ghost"
        icon
        aria-label="center document in view">
        <CenterToFitIcon />
      </Button>
    </div>
  )
}

function init() {
  const canvas = document.querySelector('.main-canvas')

  const bodyListener = createListener(document.body)
  const canvasListener = createListener(canvas)

  canvasListener(
    'wheel',
    '',
    (e: WheelEvent) => {
      e.preventDefault()

      const ZOOM_SPEED = 0.0005

      const { panX, panY, scale } = panZoomParams

      // const newScale = Math.max(MIN_ZOOM, Math.min(MAX_ZOOM, scale + e.deltaY * -ZOOM_SPEED));
      const newScale = scale + scale * (-e.deltaY * ZOOM_SPEED)

      const br = canvas.getBoundingClientRect()
      const fixedPoint = { x: e.clientX - br.left, y: e.clientY - br.top }
      panZoomParams.panX =
        fixedPoint.x + (newScale / scale) * (panX - fixedPoint.x)
      panZoomParams.panY =
        fixedPoint.y + (newScale / scale) * (panY - fixedPoint.y)
      panZoomParams.scale = newScale

      requestRedraw(canvas)
    },
    { passive: false }
  )

  canvasListener('mousemove', '', (e: MouseEvent) => {
    // update mousepos
    const mousePos = document.querySelector('.mouse-position') // mousePosRef.current;

    if (mousePos) {
      // convert mouse pos to virtual coords (accounting for zoom, scale)
<<<<<<< HEAD
      const { panX, panY, scale } = panZoomParams
      const br = canvas.getBoundingClientRect()
      let x = e.clientX - br.left
      x = (x - panX) / scale
      let y = e.clientY - br.top
      y = (y - panY) / scale
      const addPadding = (s: string) => (s.startsWith('-') ? s : ' ' + s)
      mousePos.textContent = `${addPadding(x.toFixed(1))}mm, ${addPadding(
        y.toFixed(1)
      )}mm`
=======
      const { panX, panY, scale } = panZoomParams;
      const br = canvas.getBoundingClientRect();
      let x = (e.clientX - br.left);
      x = (x - panX) / scale;
      let y = (e.clientY - br.top);
      y = -(y - panY) / scale;
      const addPadding = (s: string) => s.startsWith("-") ? s : " " + s;
      mousePos.textContent = `${addPadding(x.toFixed(1))}mm, ${addPadding(y.toFixed(1))}mm`;
>>>>>>> 8d323e7a
    }

    if (e.buttons !== 1) return
    e.preventDefault()

    panZoomParams.panX += e.movementX
    panZoomParams.panY += e.movementY

    requestRedraw(canvas)
  })

  bodyListener('click', '', e => {
    // check if contained in element with this selector string
    if (!e.target.closest('.center-view-trigger')) return

    const { docDimensions } = getStore()

    if (!canvas) return

    const br = canvas.getBoundingClientRect()
    panZoomParams.scale = Math.min(
      (br.width - 20) / docDimensions.width,
      (br.height - 20) / docDimensions.height
    )

    panZoomParams.panX =
      br.width / 2 - (docDimensions.width * panZoomParams.scale) / 2
    panZoomParams.panY =
      br.height / 2 + (docDimensions.height * panZoomParams.scale) / 2

    requestRedraw(canvas)
  })

  const resizeObserver = new ResizeObserver(entries => {
    const { width, height } = entries[0].contentRect
    dpr = window.devicePixelRatio || 1
    canvas.width = width * dpr
    canvas.height = height * dpr
    setCtxProperties() // setting width/height clears ctx state

    requestRedraw(canvas)
  })

  resizeObserver.observe(canvas)
}

// drawing function

const panZoomParams = {
  panX: 200,
  panY: 200,
  scale: 100
}

let dpr = typeof window === 'undefined' ? 1 : window.devicePixelRatio || 1

const requestRedraw = (canvas: HTMLCanvasElement) => {
  requestAnimationFrame(() => {
    _redraw(canvas)
  })
}

let _ctx: CanvasRenderingContext2D | null = null

const setCtxProperties = () => {
  if (!_ctx) return

  _ctx!.lineWidth = 1
  _ctx!.lineJoin = 'round'
  _ctx!.lineCap = 'round'
}
const getCtx = (canvas: HTMLCanvasElement) => {
  if (!_ctx) {
    _ctx = canvas.getContext('2d')
    setCtxProperties()
  }
  return _ctx!
}

const _redraw = (canvas: HTMLCanvasElement) => {
  const {
    turtlePos,
    turtles,
    docDimensions: { width: docW, height: docH }
  } = getStore()
  if (!canvas || !turtlePos) return

  // we want to only work in virtual pixels, and just deal with device pixels in rendering
  const width = canvas.width /* / dpr*/
  const height = canvas.height /* / dpr*/

  // turtle canvas
  const ctx = getCtx(canvas)

  ctx.clearRect(0, 0, width, height)

  // DRAW TURTLE
  // ctx.beginPath();
  // ctx.arc(
  //     dpr * (panZoomParams.panX + turtlePos[0] * panZoomParams.scale),
  //     dpr * (panZoomParams.panY + (-1 * turtlePos[1]) * panZoomParams.scale),
  //     dpr * 7,
  //     0,
  //     2 * Math.PI
  // );
  // ctx.strokeStyle = "white";
  // ctx.stroke();
  // ctx.fillStyle = "#ffa500";
  // ctx.fill();

  // draw document

  ctx.strokeStyle = '#3333ee'

  ctx.strokeRect(
    dpr * panZoomParams.panX,
    dpr * panZoomParams.panY,
    dpr * docW * panZoomParams.scale,
    -dpr * docH * panZoomParams.scale
  )

  // draw turtles

  ctx.strokeStyle = 'black'

  // turtle path
  // if(turtles.length === 0) return;
  const { panX, panY, scale } = panZoomParams

  ctx.beginPath()

  for (const turtle of turtles) {
    for (const polyline of turtle.path) {
      const p = polyline.map(([x, y]) => [
        dpr * (panX + x * scale),
        -(dpr * (-panY + y * scale))
      ])
      const paths = lineclip(p as Point[], [0, 0, width, height])

      paths.forEach(p => {
        for (let i = 0; i < p.length; i++) {
          let [x, y] = p[i]
          if (i === 0) ctx.moveTo(x, y)
          else ctx.lineTo(x, y)
        }
      })
    }
  }

  ctx.stroke()
}<|MERGE_RESOLUTION|>--- conflicted
+++ resolved
@@ -71,18 +71,7 @@
 
     if (mousePos) {
       // convert mouse pos to virtual coords (accounting for zoom, scale)
-<<<<<<< HEAD
-      const { panX, panY, scale } = panZoomParams
-      const br = canvas.getBoundingClientRect()
-      let x = e.clientX - br.left
-      x = (x - panX) / scale
-      let y = e.clientY - br.top
-      y = (y - panY) / scale
-      const addPadding = (s: string) => (s.startsWith('-') ? s : ' ' + s)
-      mousePos.textContent = `${addPadding(x.toFixed(1))}mm, ${addPadding(
-        y.toFixed(1)
-      )}mm`
-=======
+
       const { panX, panY, scale } = panZoomParams;
       const br = canvas.getBoundingClientRect();
       let x = (e.clientX - br.left);
@@ -91,7 +80,6 @@
       y = -(y - panY) / scale;
       const addPadding = (s: string) => s.startsWith("-") ? s : " " + s;
       mousePos.textContent = `${addPadding(x.toFixed(1))}mm, ${addPadding(y.toFixed(1))}mm`;
->>>>>>> 8d323e7a
     }
 
     if (e.buttons !== 1) return
