--- conflicted
+++ resolved
@@ -40,15 +40,7 @@
 **A custom CNC drawing machine** designed from scratch to introduce you to digital fabrication. 
 It's made of 6 unique 3D printed parts with a custom control board and easy to understand firmware, which can be interfaced with through JavaScript in the browser.
 Blot is designed in OnShape. Check out the [3D model of the project](https://cad.onshape.com/documents/0bcd2f50d2614ea26189f43b/w/23913e7defc94fc29f7833e6/e/72ea852bfc1822955e506e37?renderMode=0&uiState=6538235d42737a70b1996741).
-<<<<<<< HEAD
 You can find the [bill of materials here](https://blot.hackclub.com/assembly) and, if you'd like to 3D print your Blot, [the parts are here](https://github.com/hackclub/blot/tree/main/hardware/mechanical/drawing-thing-v4). The entire build costs about $150 dollars. If you're a teen we will give you all the parts for a PR with your an art piece you coded yourself.
-
-<img width="250" alt="parts" src="https://github.com/hackclub/blot/assets/27078897/04ab7345-03fa-4b60-9870-64a99327e8cd">
-
-<img width="250" src="https://github.com/hackclub/blot/assets/27078897/0ffc0ca8-516b-4f9a-b34e-4f09218e41cd"/>
-=======
-You can find the [bill of materials here](/docs/BOM.toml) if you'd like to 3D print your Blot [the parts are here](https://github.com/hackclub/blot/tree/main/hardware/mechanical/drawing-thing-v4). The entire build costs about $150 dollars. If you're a teen we will give you all the parts for a PR with your an art piece you coded yourself.
->>>>>>> a780c4ca
 
 **A web based editor for programmatic art** that we designed specifically for pen plotting with a [custom geometry library](/docs/DOCUMENTATION.md).
 We practiced programmatic pen plotting with [some](https://github.com/LingDong-) [amazing artists](https://static1.squarespace.com/static/63fbc39db5b01b5fa30423db/t/649b424d33b2ce3e0d5b63a5/1687896656015/June+Cohort+Zine.pdf). 
@@ -58,15 +50,8 @@
 
 <img width="300" src="https://github.com/hackclub/blot/assets/27078897/0ffc0ca8-516b-4f9a-b34e-4f09218e41cd"/>
 
-<<<<<<< HEAD
-The guides are designed to work like visual coding puzzles, which incrementally bring you through building generative art pieces.
 
-The [submission rules to get a Blot for a PR are here](https://github.com/hackclub/blot/blob/main/docs/GET_A_BLOT.md). **You must be a teenager (or younger) to qualify**, but anyone can make art and make a PR. Also...
-
-# It's all Open Source
-=======
 # It's All Open Source
->>>>>>> a780c4ca
 
 Every part of Blot is freely available for you to investigate and discover. 
 That includes the editor, the hardware design, the electronics, and even the finances around the project.
