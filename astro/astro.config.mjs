--- conflicted
+++ resolved
@@ -7,16 +7,7 @@
 // https://astro.build/config
 export default defineConfig({
   site: 'https://editor.haxidraw.hackclub.com',
-<<<<<<< HEAD
-  integrations: [
-    preact({
-      compat: true
-    })
-  ],
-  output: 'server',
-=======
   output: 'hybrid',
->>>>>>> 1ca24cae
   adapter: vercel(),
   markdown: {
     syntaxHighlight: "prism"
@@ -38,14 +29,7 @@
       target: 'es2020'
     }
   },
-<<<<<<< HEAD
-  markdown: {
-    syntaxHighlight: 'prism'
-  },
-  integrations: [preact(), mdx()]
-=======
   integrations: [preact({
     compat: true
   }), mdx()]
->>>>>>> 1ca24cae
 })