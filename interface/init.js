--- conflicted
+++ resolved
@@ -17,23 +17,19 @@
 
 import { createHaxidraw } from "./haxidraw/createHaxidraw.js";
 
-var ctx;
-var gl;
-var gpu;
-var canvas;
-var boundRect;
-var resRatioX;
-var resRatioY;
-var glEnabled = false;
-var gpuEnabled = false;
-
-// WebGPU stuff
-var shaders, device, commandEncoder, renderPipeline, renderPassDescriptor, vertexBuffer, vertices, vertexBuffers, passEncoder;
+// var gl;
+// var gpu;
+// var canvas;
+// var boundRect;
+// var resRatioX;
+// var resRatioY;
+// var glEnabled = false;
+// var gpuEnabled = false;
+
 
 export function init(state) {
   const r = () => {
     render(view(state), document.body);
-    renderCanvas(state);
   };
 
   const execute = () => {
@@ -46,69 +42,14 @@
   r();
   
   const root = document.querySelector(".root");
-  canvas = document.getElementById("view");
+  // canvas = document.getElementById("view");
   
-<<<<<<< HEAD
-  // gpu = canvas.getContext("webgpu") 
-
-//   if (gpu === null) {
-//   gl = null//canvas.getContext("webgl") || canvas.getContext("experimental-webgl");
-//   if (gl === null) {
-//     console.log("Canvas initialized");
-//     ctx = canvas.getContext("2d");
-//     ctx.imageSmoothingEnabled = false;
-//   } else {
-//     state.panX -= canvas.width/2;
-//     state.panY += canvas.height/2;
-//     console.log("WebGL initialized");
-//     glEnabled = true;
-//     initGl();
-//   }
-// } else {
-//   state.panX -= canvas.width/2;
-//   state.panY -= canvas.height/2;
-//   initGpu();
-//   gpuEnabled = true;
-//   renderGpu(state);
-//   console.log("WebGPU initialized");
-// }
-=======
-  gpu = null//canvas.getContext("webgpu") 
->>>>>>> a2a965ec
-
-    console.log("Canvas initialized");
-    ctx = canvas.getContext("2d");
-    ctx.imageSmoothingEnabled = false;
-<<<<<<< HEAD
-=======
-    state.panX = canvas.width/2;
-    state.panY = canvas.height/2;
-  } else {
-    state.panX -= canvas.width/2;
-    state.panY -= canvas.height/2;
-    console.log("WebGL initialized");
-    glEnabled = true;
-    initGl();
-  }
-} else {
-  state.panX -= canvas.width/2;
-  state.panY -= canvas.height/2;
-  initGpu();
-  gpuEnabled = true;
-  renderGpu(state);
-  console.log("WebGPU initialized");
-}
->>>>>>> a2a965ec
-  boundRect = canvas.getBoundingClientRect();
-  resRatioX = canvas.width / canvas.offsetWidth;
-  resRatioY = canvas.height / canvas.offsetHeight;
-
-  //const panZoom = addPanZoom(root.querySelector("svg"));
-
-  //panZoom.setScaleXY({
-  //  x: [-5, 5],
-  //  y: [-5, 5]
-  //});
+  const panZoom = addPanZoom(root.querySelector("svg"));
+
+  panZoom.setScaleXY({
+   x: [-5, 5],
+   y: [-5, 5]
+  });
 
   const editorContainer = document.querySelector(".dictionary");
 
@@ -129,47 +70,6 @@
   addCaching(state);
   addDropUpload(root, state);
   addNumberDragging(root, state);
-
-  canvas.addEventListener("wheel", e => {
-    e.preventDefault();
-<<<<<<< HEAD
-    state.scaleX *= 1 + (-e.deltaY * 0.0001);
-    state.scaleY *= 1 + (-e.deltaY * 0.0001);
-    console.log(resRatioX, resRatioY)
-    if (glEnabled || gpuEnabled) {
-=======
-    state.renderScaleX *= 1 + (-e.deltaY * 0.0001);
-    state.renderScaleY *= 1 + (-e.deltaY * 0.0001);
-    if (glEnabled | gpuEnabled) {
->>>>>>> a2a965ec
-      state.panX += (state.mouseX * resRatioX - state.panX - canvas.width/2) * (e.deltaY * 0.0001);
-      state.panY += (state.mouseY * resRatioY - state.panY - canvas.height/2) * (e.deltaY * 0.0001);
-    } else {
-      state.panX += (state.mouseX * resRatioY - state.panX) * (e.deltaY * 0.0001);
-      state.panY += (state.mouseY * resRatioX - state.panY) * (e.deltaY * 0.0001);
-    }
-    // renderCanvas(state)
-  })
-
-  canvas.addEventListener('mouseup', () => state.drag = false);
-  canvas.addEventListener('mousedown', () => state.drag = true);
-
-  canvas.addEventListener("mousemove", e => {
-    e.preventDefault();
-    state.mouseX = Math.floor((e.clientX - boundRect.left));
-    state.mouseY = Math.floor((e.clientY - boundRect.top));
-    if (!state.drag) return;
-    state.panX += e.movementX * ((glEnabled | gpuEnabled) ? resRatioX : resRatioX);
-    state.panY += e.movementY * ((glEnabled | gpuEnabled) ? resRatioY : resRatioY);
-    // renderCanvas(state)
-  })
-
-  window.addEventListener("resize", () => {
-    boundRect = canvas.getBoundingClientRect();
-    resRatioX = canvas.width / canvas.offsetWidth;
-    resRatioY = canvas.height / canvas.offsetHeight;
-  }
-);
 
   root.addEventListener("keydown", e => {
     const isEnter = e.keyCode === 13;
@@ -192,7 +92,6 @@
       e.preventDefault();
       const code = editor.state.doc.toString();
       downloadText(`${state.filename}.js`, code);
-      // renderCanvas(state)
     }
   })
 
@@ -208,7 +107,6 @@
   listener("click", ".run-trigger", () => {
     const code = editor.state.doc.toString();   
     runCode(code, state).then(() => r());
-    // renderCanvas(state);
   });
 
 
@@ -229,7 +127,7 @@
   listener("click", ".connect-trigger", async () => {
     if (!navigator.serial) {
       alert(
-        "🚨 Your browser doesn't seem to support the Web Serial API, which is required for the Haxidraw editor to connect to the machine. Chrome Version 89 or above is the recommended browser."
+        "Your browser doesn't seem to support the Web Serial API, which is required for the Haxidraw editor to connect to the machine. Chrome Version 89 or above is the recommended browser."
       ) 
     }
     if (!state.haxidraw) { // connect
@@ -256,7 +154,6 @@
       await state.haxidraw.port.close();
       state.haxidraw = null;
       state.turtlePos = [0, 0];
-      // renderCanvas(state);
       r();
     }
 
@@ -313,252 +210,3 @@
 
 }
 
-export function renderCanvas(state) {
-  if (!ctx) return;
-  // if (glEnabled) return renderGl(state);
-  // if (gpuEnabled) return renderGpu(state);
-
-  renderTurtleCanvas(state);
-  if (state.turtles.length === 0) return;
-  state.turtles.forEach(turtle => {
-    for (const polyline of turtle.path) {
-      ctx.beginPath();
-      for (let i = 0; i < polyline.length; i++) {
-        let [x, y] = polyline[i];
-        x = state.panX + x * state.renderScaleX
-        y = -state.panY + y * state.renderScaleY
-        ctx.lineTo(x, -y)
-      }
-      ctx.stroke()
-    }
-  })
-}
-
-function renderTurtleCanvas(state) {
-  ctx.clearRect(0, 0, canvas.width, canvas.height);
-  ctx.beginPath();
-  ctx.arc(state.panX + state.turtlePos[0] * state.renderScaleX, state.panY + state.turtlePos[1] * state.renderScaleY, 7, 0, 2 * Math.PI);
-  ctx.strokeStyle = "white";
-  ctx.stroke();
-  ctx.strokeStyle = "black";
-  ctx.fillStyle = "rgba(150, 255, 0, 1)";
-  ctx.fill();
-}
-
-
-function initGl() {
-  gl.viewport(0, 0, canvas.width, canvas.height);
-  var vertexShader = gl.createShader(gl.VERTEX_SHADER);
-  gl.shaderSource(vertexShader, `
-  #version 100
-  attribute vec2 position;
-  void main() {
-    gl_Position = vec4(position.x, position.y, 0.0, 1.0);
-  }
-`);
-  gl.compileShader(vertexShader);
-  var fragmentShader = gl.createShader(gl.FRAGMENT_SHADER);
-  gl.shaderSource(fragmentShader,`
-  #version 100
-  void main() {
-    gl_FragColor = vec4(0.0, 0.0, 0.0, 1.0);
-  }
-  `);
-  gl.compileShader(fragmentShader);
-  let program = gl.createProgram();
-  gl.attachShader(program, vertexShader);
-  gl.attachShader(program, fragmentShader);
-  gl.linkProgram(program);
-  gl.detachShader(program, vertexShader);
-  gl.detachShader(program, fragmentShader);
-  gl.deleteShader(vertexShader);
-  gl.deleteShader(fragmentShader);
-  gl.enableVertexAttribArray(0);
-  initializeAttributes();
-  gl.useProgram(program);
-  gl.lineWidth(1);
-}
-
-function initializeAttributes() {
-  gl.enableVertexAttribArray(0);
-  let buffer = gl.createBuffer();
-  gl.bindBuffer(gl.ARRAY_BUFFER, buffer);
-  gl.bufferData(gl.ARRAY_BUFFER, new Float32Array([0.0, 0.0]), gl.DYNAMIC_DRAW);
-  gl.vertexAttribPointer(0, 2, gl.FLOAT, false, 0, 0);
-}
-
-export function renderGl(state) {
-  gl.clearColor(1, 1, 1, 1);
-  gl.clear(gl.COLOR_BUFFER_BIT);
-  if (state.turtles.length === 0) return;
-  state.turtles.forEach(turtle => {
-    let path = []
-    for (const polyline of turtle.path) {
-      for (let i = 0; i < polyline.length; i++) {
-        let [x, y] = polyline[i];
-        x = (state.panX + x * state.renderScaleX)
-        y = (state.panY + y * state.renderScaleY)
-        path.push((x / canvas.width), (y / canvas.height))
-      }
-    }
-    gl.bufferData(gl.ARRAY_BUFFER, new Float32Array(path), gl.STATIC_DRAW);
-    gl.drawArrays(gl.LINE_STRIP, 0, path.length / 2);
-  })
-}
-
-async function renderGpu(state) {
-  commandEncoder = device.createCommandEncoder();
-  const clearColor = { r: 0.9, g: 0.9, b: 0.9, a: 1.0 };
-
-  renderPassDescriptor = {
-    colorAttachments: [
-      {
-        clearValue: clearColor,
-        loadOp: "clear",
-        storeOp: "store",
-        view: gpu.getCurrentTexture().createView(),
-      },
-    ],
-  };
-  passEncoder = commandEncoder.beginRenderPass(renderPassDescriptor);
-  passEncoder.setPipeline(renderPipeline);
-  if (state.turtles.length === 0) return;
-  let path = []
-  state.turtles.forEach(turtle => {
-    for (const polyline of turtle.path) {
-      for (let i = 0; i < polyline.length; i++) {
-        let [x, y] = polyline[i];
-        x = (state.panX + x * state.renderScaleX)
-        y = (state.panY + y * state.renderScaleY)
-        path.push((2 * x / canvas.width), (-2 * y / canvas.height), 1, 1, 1, 1, 1, 1)
-      }
-    }
-
-  })
-  vertices = new Float32Array(path);
-  vertexBuffer = device.createBuffer({
-    size: vertices.byteLength,
-    usage: GPUBufferUsage.VERTEX | GPUBufferUsage.COPY_DST,
-  });
-  
-  device.queue.writeBuffer(vertexBuffer, 0, vertices);
-  passEncoder.setVertexBuffer(0, vertexBuffer);
-  passEncoder.draw(vertices.length/8);
-  passEncoder.end();
-  device.queue.submit([commandEncoder.finish()]);
-}
-
-async function initGpu() {
-  if (!navigator.gpu) {
-    throw Error("WebGPU not supported.");
-  }
-
-  const adapter = await navigator.gpu.requestAdapter();
-  if (!adapter) {
-    throw Error("Couldn't request WebGPU adapter.");
-  }
-
-  device = await adapter.requestDevice();
-
-  shaders = `
-    struct VertexOut {
-      @builtin(position) position : vec4f,
-      @location(0) color : vec4f
-    }
-
-    @vertex
-    fn vertex_main(@location(0) position: vec4f, @location(1) color: vec4f) -> VertexOut
-    {
-      var output : VertexOut;
-      output.position = position;
-      output.color = vec4f(0.0, 0.0, 0.0, 1.0);
-      return output;
-    }
-
-    @fragment
-    fn fragment_main(fragData: VertexOut) -> @location(0) vec4f
-    {
-      return fragData.color;
-    }
-    `;
-
-    const shaderModule = device.createShaderModule({
-      code: shaders,
-    });
-    gpu.configure({
-      device: device,
-      format: navigator.gpu.getPreferredCanvasFormat(),
-      alphaMode: "premultiplied",
-    });
-
-    vertices =  new Float32Array([
-      0.0, 0.6, 0, 1, 1, 0, 0, 1, -0.5, -0.6, 0, 1, 0, 1, 0, 1, 0.5, -0.6, 0, 1, 0,
-      0, 1, 1,
-    ]);
-
-    vertexBuffer = device.createBuffer({
-      size: vertices.byteLength,
-      usage: GPUBufferUsage.VERTEX | GPUBufferUsage.COPY_DST,
-    });
-    
-    device.queue.writeBuffer(vertexBuffer, 0, vertices);
-
-    vertexBuffers = [
-      {
-        attributes: [
-          {
-            shaderLocation: 0,
-            offset: 0,
-            format: "float32x4",
-          },
-          {
-            shaderLocation: 1,
-            offset: 16,
-            format: "float32x4",
-          },
-        ],
-        arrayStride: 32,
-        stepMode: "vertex",
-      },
-    ];    
-
-    const pipelineDescriptor = {
-      vertex: {
-        module: shaderModule,
-        entryPoint: "vertex_main",
-        buffers: vertexBuffers,
-      },
-      fragment: {
-        module: shaderModule,
-        entryPoint: "fragment_main",
-        targets: [
-          {
-            format: navigator.gpu.getPreferredCanvasFormat(),
-          },
-        ],
-      },
-      primitive: {
-        topology: "line-strip",
-      },
-      layout: "auto",
-    };
-
-    renderPipeline = device.createRenderPipeline(pipelineDescriptor);
-
-    commandEncoder = device.createCommandEncoder();
-
-    const clearColor = { r: 0.9, g: 0.9, b: 0.9, a: 1.0 };
-
-    renderPassDescriptor = {
-      colorAttachments: [
-        {
-          clearValue: clearColor,
-          loadOp: "clear",
-          storeOp: "store",
-          view: gpu.getCurrentTexture().createView(),
-        },
-      ],
-    };
-    passEncoder = commandEncoder.beginRenderPass(renderPassDescriptor);
-    passEncoder.setPipeline(renderPipeline);
-}