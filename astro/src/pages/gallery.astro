--- conflicted
+++ resolved
@@ -2,35 +2,17 @@
 import Layout from '../layouts/Layout.astro'
 import { slug } from '../lib/guide.ts'
 
-<<<<<<< HEAD
 const list = (await Astro.glob('/../art/list.json'))[0].default
 let art = {}
-list.map(ref => {
-  ref.snapshots.map(snapshot => {
-    art[snapshot] = { folder: ref.directory, source: ref.source }
+list.map(folder => {
+  folder.snapshots.map(snapshot => {
+    art[snapshot] = { folder: folder.directory, source: folder.source }
   })
 })
-=======
 
-let images = [];
-let art = {};
-try {
-
-  const list = (await Astro.glob('/../art/list.json'))[0].default
-  art = {}
-  list.map(folder => {
-    folder.snapshots.map(snapshot => {
-      art[snapshot] = { folder: folder.directory, source: folder.source }
-    })
-  })
->>>>>>> 8e90ba76
-
-  images = (await Astro.glob('/../art/*/snapshots/*')).map(
-    img => img.default
-  )
-} catch (error) {
-  console.log(error)
-}
+const images = (await Astro.glob('/../art/*/snapshots/*')).map(
+  img => img.default
+)
 
 export const prerender = true
 ---
@@ -121,18 +103,12 @@
     <div id="gallery">
       {
         images.map(img => {
-<<<<<<< HEAD
           const ref = art[slug(img)]
-=======
-          console.log(img);
->>>>>>> 8e90ba76
           return (
             <div class="frame">
               <a
                 class="border"
-                href={`/editor?src=https://raw.githubusercontent.com/hackclub/blot/main/art/${
-                  ref !== undefined ? ref.folder : ''
-                }/${ref !== undefined ? ref.source : ''}`}>
+                href={`/editor?src=https://raw.githubusercontent.com/hackclub/blot/main/art/${ref.folder}/${ref.source}`}>
                 <img class="thumbnail" alt={img.directory} src={img} />
               </a>
             </div>
