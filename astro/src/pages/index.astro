---
import Layout from '../layouts/Layout.astro'
import Background from '../components/landing/Background.astro'
import CodeSnippet from '../components/landing/CodeSnippet.tsx'
import ThreeDModel from '../components/landing/ThreeDModel.astro'
import { slug } from '../lib/guide.ts'

const workshops = await Astro.glob('/../guides/*.md')

let curated = ['raymarching', 'mesh', 'square-disarray']
curated = curated.map(name => {
  let find = workshops.find(workshop => workshop.file.includes(name))
  return find
})

let images = [];
try {
  const list = (await Astro.glob('/../art/list.json'))[0].default
  list.forEach(folder => {
    folder.snapshots.map(snapshot => {
      images.push({
        dir: folder.directory,
        img: `https://raw.githubusercontent.com/hackclub/blot/main/art/${folder.directory}/snapshots/${snapshot}`, 
        href: `/editor?src=https://raw.githubusercontent.com/hackclub/blot/main/art/${folder.directory}/${folder.source}`,
        alt: folder.directory
      })
    })
  })

} catch (error) {
  console.log(error)
}
---

<style is:global lang="scss">
  html,
  body {
    all: unset;
    background-image: linear-gradient(to right, #ddd 1px, transparent 1px),
      linear-gradient(to bottom, #ddd 1px, transparent 1px);
    background-size: 40px 40px;
    font-family: "Phantom Sans",system-ui,-apple-system,BlinkMacSystemFont,"Segoe UI",Roboto,sans-serif;
  }

  a {
    text-decoration: none;
    color: inherit;
  }

  .lead-section {
    height: calc(100vh - 45px);
    width: 100%;
    position: relative;
    display: flex;
    align-items: center;
  }

  .header-section {
    width: 40%;
    padding-left: 5%;
  }

  .strong-header {
    font-size: 4.4vw;
    letter-spacing: -2px;
    font-weight: 600;
    line-height: 1.4;
  }

  .sub-header {
    font-size: .5em;
    line-height: 1;
    font-weight: 300;
    letter-spacing: -1px;
    padding-top: 10px;
  }

  .header-text {
    font-size: 3em;
    line-height: 1;
    font-weight: 600;
    letter-spacing: -1px;
  }

  .hack-club-text-box {
    box-sizing: border-box;
    margin: 0;
    min-width: 0;
    padding: 0px 5px;
    background-color: #ec3750;
    border-radius: 10px;
    /*    -webkit-transform: rotate(-3deg) translateY(-5px);*/
    /*    -moz-transform: rotate(-3deg) translateY(-5px);*/
    /*    -ms-transform: rotate(-3deg) translateY(-5px);*/
    /*    transform: rotate(-3deg) translateY(-5px);*/
    color: white;
    white-space: nowrap;
    -webkit-text-decoration: none;
    text-decoration: none;
  }

  .disclaimer {
    font-size: 1em;
    font-weight: 300;
    padding-top: 20px;
  }

  .animated-drawing {
    flex: 1;
    display: flex;
    flex-direction: column;
    align-items: center;
  }

<<<<<<< HEAD
  #howto {
    gap: 1rem;
    position: relative;

    h1 {
      max-width: 50vw;
    }

    .model {
      position: relative;

      .buttons {
        display: flex;
        position: absolute;
        top: 0;
        left: 0;
        padding: 16px 12px;
      }

      button {
        background-color: transparent;
        border: 0;
        transition: all 0.2s;
        cursor: pointer;
=======
>>>>>>> ba01d885

  .write-code-machine-draws {
    height: 75vh;  
    width: 100%;
    display: flex;
    justify-content: space-around;
    align-items: flex-start;
    margin-bottom: 20vh;

    .header {
      font-size: 1.7rem;
      text-align: center;
      padding-bottom: 10px;
    }
  }

  .write-code {
    display: flex;
    flex-direction: column;
    width: 50%;
    height: 100%;
    max-height: 100%;
/*    background: green;*/
  }

<<<<<<< HEAD
    .model {
      box-shadow: 0 4px 8px 0 rgba(0, 0, 0, 0.1);
      border-radius: 15px;
      border: 1px solid #cbd5e1;
      background-color: white;
      max-height: 100%;
      max-width: 50%;
    }
=======
  .code-image {
    flex: 1;
    object-fit: cover;
    max-height: 100%;
    border-radius: 10px;
    box-shadow: 2px 6px 8px #3e3e3e;
  }
>>>>>>> ba01d885

  .machine-draws {
    width: 45%;
    height: 100%;
  }

  .three-d-model {
    height: 100%;
    max-height: 100%;
    background: white;
    border-radius: 10px;
    box-shadow: 2px 6px 8px #3e3e3e;
  }

  .step-item {
    padding: 1rem;
    padding-top: 5vh;
  }

  .step-text {
    font-size: 2.2rem;
    padding: 2vh;
    background: #e7e9fe;
    border-radius: 10px;
    text-align: center;
  }

  .step {
    font-weight: 600;
  }

  a {
    box-sizing: border-box;
    margin: 0;
    min-width: 0;
    color: #ec3750;
    -webkit-text-decoration: underline;
    text-decoration: underline;
    text-underline-position: under;
  }

  a:hover {
    text-decoration-style: wavy;
  }
  
  footer {
    padding: 10px;
  }

  .step-1-css {
      display: flex;
      justify-content: space-evenly;
      padding: 20px;

      .frame {
        text-decoration: none;
        color: inherit;
        width: 30%;
        min-width: 300px;
        max-width: 400px;
        aspect-ratio: 1;
        background-image: linear-gradient(169deg, #cecef9, #e7f0fb);
        border-radius: 27px;
        display: flex;
        align-items: center;
        flex-direction: column;
        justify-content: space-around;
        padding: 17px;
        box-shadow: 7px 6px 7px rgba(0, 0, 0, 0.1);
        transition: transform 0.3s ease, box-shadow 0.3s ease; /* Smooth transition for hover effects */
        &:hover { /* Hover effect */
          transform: scale(1.05); /* Slightly scales the frame up */
          box-shadow: 0px 5px 15px rgba(0, 0, 0, 0.15); /* Brighter shadow on hover */
        }
      }

      .thumbnail {
        max-width: 100%;
        max-height: 100%;
        object-fit: contain;
        border-radius: 1rem;
        transition: opacity 0.3s ease; /* Smooth transition for hover effects */
        /* Make the thumbnail slightly less opaque on hover for a subtle effect */
        .frame:hover & {
          opacity: 0.9;
        }
      }

      .prose {
        padding: 10px;
      }
  }

  .step-2-css {
    display: flex;
    justify-content: space-evenly;
    padding: 20px;

    .frame {
      padding: 0;
      margin: 0.5rem;
      border: solid 15px #555;
      box-shadow: -3px -3px 12px #999;
      width: 30%;
      min-width: 300px;
      aspect-ratio: 1;
      float: left;
      margin-bottom: 1rem;
      z-index: 1;
      display: flex;
      align-items: center; /* centers vertically */
      justify-content: center; /* centers horizontally */
      overflow: hidden; /* ensures nothing overflows outside the frame */
      transition: all 0.2s;

      &:hover {
        transform: scale(101%);
      }
    }

    .thumbnail {
      max-width: 100%;
      width: 100%;
      max-height: 100%;
      height: 100%;
      object-fit: contain; /* ensures the image maintains aspect ratio and scales within the container */
      border: 1px solid #aaa;
    }

    .border {
      max-width: 100%;
      width: 100%;
      height: 100%;
      max-height: 100%;
      background-color: white;
      margin: 0;
      border: solid 10px white;
      box-shadow: -3px -3px 12px #999;
    }
  }

  .machine-img-container {
    padding: 20px;
    width: 100%;
    display: flex;
  }

  .machine-img {
    width: 40%;
    margin: auto;
  }


</style>

<Layout
  title="Blot"
  description="Blot, the plotter bot from Hack Club: you code art, we send you a machine.">
  <div class="lead-section">
    <div class="header-section strong-header">
      <div>Blot, the plotter bot</div>
      <div>from <a class="hack-club-text-box" href="https://www.hackclub.com">Hack Club</a></div>
      <div class="sub-header">You* code art, we send you a machine.</div>
    </div>
<<<<<<< HEAD
    <Background />
  </header>
  <main>
    <section id="howto">
      <div style={{ flex: '50%' }}>
        <h1>Write code, get your Blot to draw it out.</h1>
        <p>
          Blot is a plotting bot designed by people (insert something
          appropriate here) at <a href="https://hackclub.com">Hack Club</a> for
          drawing art digitally with code and then turning it into actual art.
        </p>
        <div class="code">
          <img src="/landing/code.png" />
          <a href="/editor">Check out the guide for drawing leaves</a>
        </div>
        <div class="youtube-video-container">
          <iframe
            class="youtube-video"
            src="https://www.youtube.com/embed/yxvEO-wUz2g?si=jspPdOWhnDxh_VcR"
          ></iframe>
        </div>
      </div>
      <div class="model">
=======

    <div class="animated-drawing">
      <div style="width: 80%;"><Background></Background></div>
      <div class="disclaimer">(*Must be a <20 years old to receive a free machine.)</div>
    </div>

  </div>

  <div class="write-code-machine-draws">

    <div class="write-code">
      <div class="header">Write code in the Blot editor.</div>
      <img class="code-image" src="/landing/code2.png" />
    </div>

    <div class="machine-draws">
      <div class="header">Get a machine which can draw it.</div>
      <div class="three-d-model">
>>>>>>> ba01d885
        <ThreeDModel />
      </div>
    </div>

  </div>

  <div class="step-item">
    <div class="step-text"><span class="step">Step 1) </span>Make an original art piece. Learn from <a href="/guides">our guides</a>.</div>
    <div class="step-1-css">
      {
        curated.map(workshop =>      
          <a class="frame" href={`/guide/${slug(workshop.file)}`}>
            <img class="thumbnail" src={workshop.frontmatter.thumbnail} />
              <div class="prose">
                {workshop.frontmatter.title}
              </div>
          </a>
        )
      }
    </div>
  </div>


  <div class="step-item">
    <div class="step-text"><span class="step">Step 2) </span>Submit it as a pull request to the <a href="/gallery">art gallery</a>.</div>
    <div class="step-2-css">
      {
        images.filter(x => ["leaf", "tree", "square-disarray"].some(x => x.includes(x.dir))).map(img => {
          return (
            <div class="frame">
              <a
                class="border"
                href={img.href}>
                <img class="thumbnail" alt={img.alt} src={img.img} />
              </a>
            </div>
          )
        })
      }
    </div>
  </div>


  <div class="step-item">
    <div class="step-text"><span class="step">Step 3) </span>Get parts for your Blot in the mail and <a href="/guides">build your own machine</a>.</div>
    <div class="machine-img-container">
      <img class="machine-img" src="/landing/machine.png"/>
    </div>
  </div>

  <footer>© 2023 Hack Club. 501(c)(3) nonprofit (EIN: 81-2908499)</footer>
</Layout><|MERGE_RESOLUTION|>--- conflicted
+++ resolved
@@ -13,20 +13,19 @@
   return find
 })
 
-let images = [];
+let images = []
 try {
   const list = (await Astro.glob('/../art/list.json'))[0].default
   list.forEach(folder => {
     folder.snapshots.map(snapshot => {
       images.push({
         dir: folder.directory,
-        img: `https://raw.githubusercontent.com/hackclub/blot/main/art/${folder.directory}/snapshots/${snapshot}`, 
+        img: `https://raw.githubusercontent.com/hackclub/blot/main/art/${folder.directory}/snapshots/${snapshot}`,
         href: `/editor?src=https://raw.githubusercontent.com/hackclub/blot/main/art/${folder.directory}/${folder.source}`,
         alt: folder.directory
       })
     })
   })
-
 } catch (error) {
   console.log(error)
 }
@@ -39,7 +38,14 @@
     background-image: linear-gradient(to right, #ddd 1px, transparent 1px),
       linear-gradient(to bottom, #ddd 1px, transparent 1px);
     background-size: 40px 40px;
-    font-family: "Phantom Sans",system-ui,-apple-system,BlinkMacSystemFont,"Segoe UI",Roboto,sans-serif;
+    font-family:
+      'Phantom Sans',
+      system-ui,
+      -apple-system,
+      BlinkMacSystemFont,
+      'Segoe UI',
+      Roboto,
+      sans-serif;
   }
 
   a {
@@ -68,7 +74,7 @@
   }
 
   .sub-header {
-    font-size: .5em;
+    font-size: 0.5em;
     line-height: 1;
     font-weight: 300;
     letter-spacing: -1px;
@@ -112,36 +118,8 @@
     align-items: center;
   }
 
-<<<<<<< HEAD
-  #howto {
-    gap: 1rem;
-    position: relative;
-
-    h1 {
-      max-width: 50vw;
-    }
-
-    .model {
-      position: relative;
-
-      .buttons {
-        display: flex;
-        position: absolute;
-        top: 0;
-        left: 0;
-        padding: 16px 12px;
-      }
-
-      button {
-        background-color: transparent;
-        border: 0;
-        transition: all 0.2s;
-        cursor: pointer;
-=======
->>>>>>> ba01d885
-
   .write-code-machine-draws {
-    height: 75vh;  
+    height: 75vh;
     width: 100%;
     display: flex;
     justify-content: space-around;
@@ -161,19 +139,9 @@
     width: 50%;
     height: 100%;
     max-height: 100%;
-/*    background: green;*/
-  }
-
-<<<<<<< HEAD
-    .model {
-      box-shadow: 0 4px 8px 0 rgba(0, 0, 0, 0.1);
-      border-radius: 15px;
-      border: 1px solid #cbd5e1;
-      background-color: white;
-      max-height: 100%;
-      max-width: 50%;
-    }
-=======
+    /*    background: green;*/
+  }
+
   .code-image {
     flex: 1;
     object-fit: cover;
@@ -181,7 +149,6 @@
     border-radius: 10px;
     box-shadow: 2px 6px 8px #3e3e3e;
   }
->>>>>>> ba01d885
 
   .machine-draws {
     width: 45%;
@@ -226,53 +193,56 @@
   a:hover {
     text-decoration-style: wavy;
   }
-  
+
   footer {
     padding: 10px;
   }
 
   .step-1-css {
+    display: flex;
+    justify-content: space-evenly;
+    padding: 20px;
+
+    .frame {
+      text-decoration: none;
+      color: inherit;
+      width: 30%;
+      min-width: 300px;
+      max-width: 400px;
+      aspect-ratio: 1;
+      background-image: linear-gradient(169deg, #cecef9, #e7f0fb);
+      border-radius: 27px;
       display: flex;
-      justify-content: space-evenly;
-      padding: 20px;
-
-      .frame {
-        text-decoration: none;
-        color: inherit;
-        width: 30%;
-        min-width: 300px;
-        max-width: 400px;
-        aspect-ratio: 1;
-        background-image: linear-gradient(169deg, #cecef9, #e7f0fb);
-        border-radius: 27px;
-        display: flex;
-        align-items: center;
-        flex-direction: column;
-        justify-content: space-around;
-        padding: 17px;
-        box-shadow: 7px 6px 7px rgba(0, 0, 0, 0.1);
-        transition: transform 0.3s ease, box-shadow 0.3s ease; /* Smooth transition for hover effects */
-        &:hover { /* Hover effect */
-          transform: scale(1.05); /* Slightly scales the frame up */
-          box-shadow: 0px 5px 15px rgba(0, 0, 0, 0.15); /* Brighter shadow on hover */
-        }
-      }
-
-      .thumbnail {
-        max-width: 100%;
-        max-height: 100%;
-        object-fit: contain;
-        border-radius: 1rem;
-        transition: opacity 0.3s ease; /* Smooth transition for hover effects */
-        /* Make the thumbnail slightly less opaque on hover for a subtle effect */
-        .frame:hover & {
-          opacity: 0.9;
-        }
-      }
-
-      .prose {
-        padding: 10px;
-      }
+      align-items: center;
+      flex-direction: column;
+      justify-content: space-around;
+      padding: 17px;
+      box-shadow: 7px 6px 7px rgba(0, 0, 0, 0.1);
+      transition:
+        transform 0.3s ease,
+        box-shadow 0.3s ease; /* Smooth transition for hover effects */
+      &:hover {
+        /* Hover effect */
+        transform: scale(1.05); /* Slightly scales the frame up */
+        box-shadow: 0px 5px 15px rgba(0, 0, 0, 0.15); /* Brighter shadow on hover */
+      }
+    }
+
+    .thumbnail {
+      max-width: 100%;
+      max-height: 100%;
+      object-fit: contain;
+      border-radius: 1rem;
+      transition: opacity 0.3s ease; /* Smooth transition for hover effects */
+      /* Make the thumbnail slightly less opaque on hover for a subtle effect */
+      .frame:hover & {
+        opacity: 0.9;
+      }
+    }
+
+    .prose {
+      padding: 10px;
+    }
   }
 
   .step-2-css {
@@ -333,8 +303,6 @@
     width: 40%;
     margin: auto;
   }
-
-
 </style>
 
 <Layout
@@ -343,44 +311,23 @@
   <div class="lead-section">
     <div class="header-section strong-header">
       <div>Blot, the plotter bot</div>
-      <div>from <a class="hack-club-text-box" href="https://www.hackclub.com">Hack Club</a></div>
+      <div>
+        from <a class="hack-club-text-box" href="https://www.hackclub.com"
+          >Hack Club</a
+        >
+      </div>
       <div class="sub-header">You* code art, we send you a machine.</div>
     </div>
-<<<<<<< HEAD
-    <Background />
-  </header>
-  <main>
-    <section id="howto">
-      <div style={{ flex: '50%' }}>
-        <h1>Write code, get your Blot to draw it out.</h1>
-        <p>
-          Blot is a plotting bot designed by people (insert something
-          appropriate here) at <a href="https://hackclub.com">Hack Club</a> for
-          drawing art digitally with code and then turning it into actual art.
-        </p>
-        <div class="code">
-          <img src="/landing/code.png" />
-          <a href="/editor">Check out the guide for drawing leaves</a>
-        </div>
-        <div class="youtube-video-container">
-          <iframe
-            class="youtube-video"
-            src="https://www.youtube.com/embed/yxvEO-wUz2g?si=jspPdOWhnDxh_VcR"
-          ></iframe>
-        </div>
+
+    <div class="animated-drawing">
+      <div style="width: 80%;"><Background /></div>
+      <div class="disclaimer">
+        (*Must be a &lt;20 years old to receive a free machine.)
       </div>
-      <div class="model">
-=======
-
-    <div class="animated-drawing">
-      <div style="width: 80%;"><Background></Background></div>
-      <div class="disclaimer">(*Must be a <20 years old to receive a free machine.)</div>
-    </div>
-
+    </div>
   </div>
 
   <div class="write-code-machine-draws">
-
     <div class="write-code">
       <div class="header">Write code in the Blot editor.</div>
       <img class="code-image" src="/landing/code2.png" />
@@ -389,54 +336,62 @@
     <div class="machine-draws">
       <div class="header">Get a machine which can draw it.</div>
       <div class="three-d-model">
->>>>>>> ba01d885
         <ThreeDModel />
       </div>
     </div>
-
   </div>
 
   <div class="step-item">
-    <div class="step-text"><span class="step">Step 1) </span>Make an original art piece. Learn from <a href="/guides">our guides</a>.</div>
+    <div class="step-text">
+      <span class="step">Step 1)</span>Make an original art piece. Learn from <a
+        href="/guides">our guides</a
+      >.
+    </div>
     <div class="step-1-css">
       {
-        curated.map(workshop =>      
+        curated.map(workshop => (
           <a class="frame" href={`/guide/${slug(workshop.file)}`}>
             <img class="thumbnail" src={workshop.frontmatter.thumbnail} />
-              <div class="prose">
-                {workshop.frontmatter.title}
-              </div>
+            <div class="prose">{workshop.frontmatter.title}</div>
           </a>
-        )
-      }
-    </div>
-  </div>
-
+        ))
+      }
+    </div>
+  </div>
 
   <div class="step-item">
-    <div class="step-text"><span class="step">Step 2) </span>Submit it as a pull request to the <a href="/gallery">art gallery</a>.</div>
+    <div class="step-text">
+      <span class="step">Step 2)</span>Submit it as a pull request to the <a
+        href="/gallery">art gallery</a
+      >.
+    </div>
     <div class="step-2-css">
       {
-        images.filter(x => ["leaf", "tree", "square-disarray"].some(x => x.includes(x.dir))).map(img => {
-          return (
-            <div class="frame">
-              <a
-                class="border"
-                href={img.href}>
-                <img class="thumbnail" alt={img.alt} src={img.img} />
-              </a>
-            </div>
+        images
+          .filter(x =>
+            ['leaf', 'tree', 'square-disarray'].some(x => x.includes(x.dir))
           )
-        })
-      }
-    </div>
-  </div>
-
+          .map(img => {
+            return (
+              <div class="frame">
+                <a class="border" href={img.href}>
+                  <img class="thumbnail" alt={img.alt} src={img.img} />
+                </a>
+              </div>
+            )
+          })
+      }
+    </div>
+  </div>
 
   <div class="step-item">
-    <div class="step-text"><span class="step">Step 3) </span>Get parts for your Blot in the mail and <a href="/guides">build your own machine</a>.</div>
+    <div class="step-text">
+      <span class="step">Step 3)</span>Get parts for your Blot in the mail and <a
+        href="/guides">build your own machine</a
+      >.
+    </div>
     <div class="machine-img-container">
-      <img class="machine-img" src="/landing/machine.png"/>
+      <img class="machine-img" src="/landing/machine.png" />
     </div>
   </div>
 
