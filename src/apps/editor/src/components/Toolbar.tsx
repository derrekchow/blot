--- conflicted
+++ resolved
@@ -24,14 +24,10 @@
             <DownloadButton />
             <NewButton />
             <OpenButton />
-<<<<<<< HEAD
             <DownloadSVG />
             <Button variant="ghost" class="connect-trigger">{connected ? "disconnect from" : "connect to"} machine</Button>
             {connected && <Button variant="ghost" class="run-machine-trigger">run machine</Button>}
             {/*<MachineControls />*/}
-=======
-            <MachineControls />
->>>>>>> a6b1471a
             <SettingsButton />
         </div>
     );
