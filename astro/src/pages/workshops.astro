---
import Layout from '../layouts/Layout.astro'
import { getCollection } from 'astro:content'
<<<<<<< HEAD
import { marked } from 'marked'

async function workshopsFromGithub() {
  // Get from GitHub instead
}

const workshops = await getCollection('workshops', ({ data }) => data)
=======

const workshops = await Astro.glob('/../guides/*.md')
>>>>>>> 1ca24cae
---

<script src="/masonry.min.js" type="module"></script>

<script>
  import { turtles } from '../lib/paths.js'

  window.onload = () => {
    new Masonry(document.getElementById('gallery'), {
      itemSelector: '.framed'
    })
  }

  let toDraw = []
  document.querySelectorAll('canvas').forEach(canvas => {
    canvas.width = 200
    canvas.height = document.getElementById('gallery').offsetHeight
    const turtle = turtles[1]
    let polyline = turtle.path[0]
    const config = {
      scale: 12,
      xoff: 3,
      yoff: -30,
      lineStart: 1,
      lineEnd: polyline.length
    }
    const paths = polyline.map(([x, y]) => [
      (x + config.xoff) * config.scale,
      (y + config.yoff) * config.scale
    ])
    toDraw.push({
      ctx: canvas.getContext('2d'),
      color: `#${Math.floor(Math.random() * 16777215).toString(16)}`,
      paths,
      config,
      width: canvas.width,
      height: canvas.height,
      i: config.lineStart + 1,
      j: config.lineStart + 1
    })
  })

  function lerp(x1: number, x2: number, t: number) {
    return x1 + (x2 - x1) * t
  }

  function dist(x1: number, y1: number, x2: number, y2: number) {
    return Math.sqrt((x1 - x2) ** 2 + (y1 - y2) ** 2)
  }

  setInterval(() => {
    toDraw.map(({ ctx, color, paths, i, j, config, width, height }, idx) => {
      ctx.strokeStyle = '#ddd'
      if (i >= config.lineEnd - 1) return
      i += 10 / dist(paths[j - 1][0], paths[j - 1][1], paths[j][0], paths[j][1])
      j = Math.floor(i)
      ctx.clearRect(0, 0, width, height)
      let [x, y] = paths[j]
      // increase i a bit if we're out of the screen
      if (x < 0 || x > width || y < 0 || y > height) i++
      if (j === 0) ctx.moveTo(x, y)
      else
        ctx.lineTo(
          lerp(paths[j - 1][0], x, i - j),
          lerp(paths[j - 1][1], y, i - j)
        )
      ctx.stroke()
      // Draw circle
      ctx.fillStyle = 'orange'
      ctx.beginPath()
      ctx.arc(x, y, 5, 0, 2 * Math.PI)
      ctx.fill()
      toDraw[idx].i = i
      toDraw[idx].j = j
    })
  }, 10)
</script>

<style is:global lang="scss">
<<<<<<< HEAD
=======
  body,
  html {
    background-size: 40px 40px;
    background-image: linear-gradient(to right, #ddd 1px, transparent 1px),
      linear-gradient(to bottom, #ddd 1px, transparent 1px);
    min-height: 100vh;
  }

>>>>>>> 1ca24cae
  canvas {
    z-index: 0;
    overflow-y: hidden;
  }

  #container {
    margin: 2rem auto;
    width: 90vw;
  }

  #gallery {
    padding: 1rem;
    position: relative;

    &::after {
      content: '';
      display: block;
      clear: both;
    }
  }

  #content {
    font-size: 1.5rem;
    font-family: var(--font-sans);
  }

  .framed {
    font-family: var(--font-serif);
    font-size: 0.995rem;
    position: relative;
    padding: 2rem;
    float: left;
    max-width: 40vw;
    margin-bottom: 1rem;
    z-index: 1;

    a {
      color: black;
      text-decoration: none;
    }

    .prose {
<<<<<<< HEAD
=======
      background-color: white;
>>>>>>> 1ca24cae
      padding: 1rem;

      a {
        color: var(--primary);
        text-decoration: underline;
      }

      code {
        font-family: var(--font-mono);
      }

      h1,
      h2,
      h3,
      h4,
      h5,
      h6 {
        font-family: var(--font-sans);
      }
    }
  }

  .framed:not(#content) {
    cursor: pointer;
<<<<<<< HEAD
    transition: all 0.1s;

    &:hover {
      transform: scale(101%);
    }

    .thumbnail {
      border-bottom: 2px dashed var(--primary);
=======
    transition: all 0.2s;

    .prose {
      border: 2px dashed var(--primary);
      border-top: none;
    }

    &:hover {
      transform: scale(101%) rotate(-0.5deg);
    }

    .thumbnail {
      background-color: white;
      border: 2px dashed var(--primary);
>>>>>>> 1ca24cae
      width: 100%;
    }

    .top-left {
      position: absolute;
      top: 0;
      left: 0;
    }

    .top-right {
      position: absolute;
      top: 0;
      right: 0;
      transform: rotate(90deg);
    }

    .bottom-left {
      position: absolute;
      bottom: 0;
      left: 0;
      transform: rotate(270deg);
    }

    .bottom-right {
      position: absolute;
      bottom: 0;
      right: 0;
      transform: rotate(180deg);
    }
  }
</style>

<Layout title="Workshops" description="Workshops!">
  <div id="container">
    <div id="gallery">
      <div class="framed" id="content">
        <h1 style={{ marginBottom: 0 }}>Workshops</h1>
        <p style={{ marginTop: 0 }}>
          One of the best ways to get involved is by building and testing one of
          the machines. All you need is a 3D printer and a little bit of
          hardware outlined in the bill of materials.
        </p>
      </div>
      {
        workshops
<<<<<<< HEAD
          .sort((a, b) => (a.data.pinned ? -1 : b.data.pinned ? 1 : 0))
          .map(workshop => (
            <div class="framed">
              <a href={`/workshops/${workshop.slug}`}>
                <img class="thumbnail" src={workshop.data.thumbnail} />
              </a>
              <a href={`/workshops/${workshop.slug}`}>
                <div class="prose">
                  <h2 style={{ marginBottom: 0 }}>{workshop.slug}</h2>
                  <div set:html={marked(workshop.data.description)} />
=======
          .sort((a, b) => (a.frontmatter.pinned ? -1 : b.frontmatter.pinned ? 1 : 0))
          .map(workshop => (
            <div class="framed">
              <a href={`/workshops/${workshop.file.split("/").pop().slice(0, -3)}`}>
                <img class="thumbnail" src={workshop.frontmatter.thumbnail} />
                <div class="prose">
                  <h2 style={{ marginBottom: 0 }}>{workshop.frontmatter.title}</h2>
                  <div set:html={workshop.frontmatter.description} />
>>>>>>> 1ca24cae
                </div>
              </a>
              <img class="top-left" src="/decorative-corner.svg" />
              <img class="top-right" src="/decorative-corner.svg" />
              <img class="bottom-left" src="/decorative-corner.svg" />
              <img class="bottom-right" src="/decorative-corner.svg" />
            </div>
          ))
      }
    </div>
    <canvas
      style={{
        position: 'absolute',
        top: '0px',
        right: '0px'
      }}></canvas>
  </div>
</Layout><|MERGE_RESOLUTION|>--- conflicted
+++ resolved
@@ -1,18 +1,8 @@
 ---
 import Layout from '../layouts/Layout.astro'
 import { getCollection } from 'astro:content'
-<<<<<<< HEAD
-import { marked } from 'marked'
-
-async function workshopsFromGithub() {
-  // Get from GitHub instead
-}
-
-const workshops = await getCollection('workshops', ({ data }) => data)
-=======
 
 const workshops = await Astro.glob('/../guides/*.md')
->>>>>>> 1ca24cae
 ---
 
 <script src="/masonry.min.js" type="module"></script>
@@ -92,8 +82,6 @@
 </script>
 
 <style is:global lang="scss">
-<<<<<<< HEAD
-=======
   body,
   html {
     background-size: 40px 40px;
@@ -102,7 +90,6 @@
     min-height: 100vh;
   }
 
->>>>>>> 1ca24cae
   canvas {
     z-index: 0;
     overflow-y: hidden;
@@ -145,10 +132,7 @@
     }
 
     .prose {
-<<<<<<< HEAD
-=======
       background-color: white;
->>>>>>> 1ca24cae
       padding: 1rem;
 
       a {
@@ -173,16 +157,6 @@
 
   .framed:not(#content) {
     cursor: pointer;
-<<<<<<< HEAD
-    transition: all 0.1s;
-
-    &:hover {
-      transform: scale(101%);
-    }
-
-    .thumbnail {
-      border-bottom: 2px dashed var(--primary);
-=======
     transition: all 0.2s;
 
     .prose {
@@ -197,7 +171,6 @@
     .thumbnail {
       background-color: white;
       border: 2px dashed var(--primary);
->>>>>>> 1ca24cae
       width: 100%;
     }
 
@@ -243,18 +216,6 @@
       </div>
       {
         workshops
-<<<<<<< HEAD
-          .sort((a, b) => (a.data.pinned ? -1 : b.data.pinned ? 1 : 0))
-          .map(workshop => (
-            <div class="framed">
-              <a href={`/workshops/${workshop.slug}`}>
-                <img class="thumbnail" src={workshop.data.thumbnail} />
-              </a>
-              <a href={`/workshops/${workshop.slug}`}>
-                <div class="prose">
-                  <h2 style={{ marginBottom: 0 }}>{workshop.slug}</h2>
-                  <div set:html={marked(workshop.data.description)} />
-=======
           .sort((a, b) => (a.frontmatter.pinned ? -1 : b.frontmatter.pinned ? 1 : 0))
           .map(workshop => (
             <div class="framed">
@@ -263,7 +224,6 @@
                 <div class="prose">
                   <h2 style={{ marginBottom: 0 }}>{workshop.frontmatter.title}</h2>
                   <div set:html={workshop.frontmatter.description} />
->>>>>>> 1ca24cae
                 </div>
               </a>
               <img class="top-left" src="/decorative-corner.svg" />
