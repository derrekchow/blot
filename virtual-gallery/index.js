--- conflicted
+++ resolved
@@ -810,10 +810,7 @@
   function renderScene(rays) {
     t += 0.1;
     t %= loadingImages.length;
-<<<<<<< HEAD
-=======
-
->>>>>>> 2006f6de
+
     const player = getPlayer();
 
     for (let y = 0; y < SCREEN_HEIGHT; y++) {
