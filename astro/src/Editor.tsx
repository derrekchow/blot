--- conflicted
+++ resolved
@@ -7,27 +7,23 @@
 import GlobalStateDebugger from './components/GlobalStateDebugger.tsx'
 import DropBox from './components/DropBox.tsx'
 import CodeMirror from './components/CodeMirror.tsx'
-import { marked } from 'marked'
 
 import { createListener } from './lib/createListener.js'
-import { useEffect, useRef, useState } from 'preact/hooks'
+import {useEffect, useRef, useState} from 'preact/hooks'
 import { init } from './lib/init.js'
 import { useSettings } from './lib/settings.ts'
 import Help from './components/Help.js'
 import preview from '@astrojs/node/preview.js'
 
-<<<<<<< HEAD
-export default function Editor({tutorial}: {tutorial: string}) {
-  const [width, setWidth] = useState(50);
-=======
-export default function Editor({ children, title, toolkit }) {
+export default function Editor({ children }) {
   const [width, setWidth] = useState(50)
   const [tab, setTab] = useState('workshop')
   const { theme } = useSettings(['theme'])
 
+export default function Editor({tutorial}: {tutorial: string}) {
+  const [width, setWidth] = useState(50);
   const INIT_HELP_HEIGHT = 40
   const [helpHeight, setHelpHeight] = useState(INIT_HELP_HEIGHT)
->>>>>>> ff96afdb
 
   useEffect(() => {
     init()
@@ -89,10 +85,6 @@
             style={{ left: `${width}%` }}></div>
           <div class={styles.right} style={{ width: `${100 - width}%` }}>
             <Preview />
-<<<<<<< HEAD
-            <div class={`${styles.horizBar} resize-help-trigger`} style={{top: `${100 - helpHeight}%`, width: `${100 - width}%`}}></div>
-            <Help toggleClose={closeHelpPane} helpHeight={helpHeight} workshopHTML={tutorial} />
-=======
             <div
               class={`${styles.horizBar} resize-help-trigger`}
               style={{
@@ -102,7 +94,6 @@
             <Help toggleClose={closeHelpPane} helpHeight={helpHeight}>
               {children}
             </Help>
->>>>>>> ff96afdb
           </div>
         </div>
       </div>
