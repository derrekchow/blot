--- conflicted
+++ resolved
@@ -4,11 +4,7 @@
 contributors: leomcelroy
 ---
 
-<<<<<<< HEAD
-> You can follow along in this editor: https://editor.blot.hackclub.com/
-=======
 > You can follow along in this editor: https://blot.hackclub.dev/editor?guide=leaf
->>>>>>> 6158dc60
 
 ---
 
