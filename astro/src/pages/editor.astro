--- conflicted
+++ resolved
@@ -2,26 +2,6 @@
 import '../ui/editor-theme.css'
 import '../ui/globals.scss'
 ---
-<<<<<<< HEAD
-
-<head>
-  <!-- Prism CSS -->
-  <link
-    href="https://cdnjs.cloudflare.com/ajax/libs/prism/1.25.0/themes/prism.min.css"
-    rel="stylesheet"
-  />
-
-  <!-- Prism JS -->
-  <script src="https://cdnjs.cloudflare.com/ajax/libs/prism/1.25.0/prism.min.js"
-  ></script>
-</head>
-
-<EditorLayout title="Editor" description="Editor">
-  <main>
-    <Editor />
-  </main>
-</EditorLayout>
-=======
 
 <!DOCTYPE html>
 <html lang="en">
@@ -30,11 +10,16 @@
     <meta name="description" content="Blot editor!" />
     <meta name="viewport" content="width=device-width, initial-scale=1" />
     <link rel="icon" type="image/svg+xml" href="/favicon.svg" />
-    
+
     <!-- Prism CSS -->
-    <link href="https://cdnjs.cloudflare.com/ajax/libs/prism/1.25.0/themes/prism.min.css" rel="stylesheet" />
+    <link
+      href="https://cdnjs.cloudflare.com/ajax/libs/prism/1.25.0/themes/prism.min.css"
+      rel="stylesheet"
+    />
     <!-- Prism JS -->
-    <script src="https://cdnjs.cloudflare.com/ajax/libs/prism/1.25.0/prism.min.js"></script>
+    <script
+      src="https://cdnjs.cloudflare.com/ajax/libs/prism/1.25.0/prism.min.js"
+    ></script>
 
     <meta name="generator" content={Astro.generator} />
     <title>Blot</title>
@@ -43,5 +28,4 @@
     <main></main>
     <script src="../lib/initApp.js"></script>
   </body>
-</html>
->>>>>>> ba01d885
+</html>