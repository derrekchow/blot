
<Layout>
<style>
    @import url('https://fonts.googleapis.com/css2?family=Atkinson+Hyperlegible:ital,wght@0,400;0,700;1,400;1,700&display=swap');
            
    :root {
    --primary: #33e;
    --primary-rgb: 51, 51, 238;
    --text: #000;
    --text-rgb: 0, 0, 0;
    --background: #fff;
    --background-rgb: 255, 255, 255;
    --muted: #e5e5e5;
    --muted-rgb: 229, 229, 229;
    --accent: #f0f;
    --accent-rgb: 255, 0, 255;
    --accent-dark: #900090;
    --accent-dark-rgb: 144, 0, 144;
    --font-body: "Atkinson Hyperlegible", sans-serif;
    --font-mono: "JetBrains Mono", monospace;
    --font-0: 1rem;
    --font-1: 1.125rem;
    --font-2: 1.25rem;
    --font-3: 1.5rem;
    --font-4: 2rem;
    --font-5: 3rem;
    --font-6: 4rem;
    --font-7: 6rem;
  }

  html, body {
    margin: 0px;
    font-family: var(--font-body);
  }

  main {
    display: flex;
    flex-direction: column;
  }

  .toolbar {
    background: var(--primary);
    color: white;
    display: flex;
    justify-content: space-between;
    min-height: 2.5rem;
  }

  .toolbar-right {
    display: flex;
  }

  .toolbar-item {
    all: unset;
    cursor: pointer;
    padding-left: .5rem;
    padding-right: .5rem;
    height: 100%;
    width: fit-content;
    border-radius: 5px;
    display: flex;
    align-items: center;
  }

  .toolbar-item:hover {
    background: rgba(255,255,255,0.1); 
  }

  .toolbar-item:visited {
    all: unset;
  }

  .blot {
    display: flex;
    align-items: center;
    padding-left: .5rem;
  }
<<<<<<< HEAD

  
    .container {
      font-family: var(--font-body);
      font-size: 2rem;
      max-width: 60vw;
      margin: 2rem auto;
    }
  
    .gallery {
      display: flex;
      flex-direction: row;
      justify-content: center;
      align-items: center;
      flex-wrap: wrap;
    }

    .card {
      box-shadow: 0 4px 8px 0 rgba(0, 0, 0, 0.1);
      border: 1px solid var(--primary);
      padding: 10px;
      font-family: var(--font);
      max-width: 33%;
      max-height: 35%;
    }

    .card img {
      box-shadow: 0 2px 8px 0 rgba(0, 0, 0, 0.3);
      max-width: 100%;
      max-height: 100%;
      border-radius: 2px;
      object-fit: cover;
    }

    .cardImg:hover, .cardImg:focus {
      transform: scale(101%);
    }

    .artTitle {
        font-size: 20px;
        font-weight: bold;
        color: var(--text);
    }

  </style>
  
  
  <div class="toolbar">
    <div class="blot">Blot</div>
    <div class="toolbar-right">
      <a class="toolbar-item" href="/editor">editor</a>
      <a class="toolbar-item" href="/workshops">workshops</a>
      <a class="toolbar-item" href="/gallery">gallery</a>
      <a class="toolbar-item" href="/assembly">assembly</a>
    </div>
  </div>

  <script>
    // fetch images from a github repo, and add them to the gallery
    const gallery = document.getElementsByClassName('gallery')[0];
    fetch("https://haxidraw-art.hackclub.dev/list.json").then(res => res.json()).then(data => {
      data.forEach(item => {
          let dir = item.directory;
          let snapshot = item.snapshots[0];

          let img = document.createElement('img');
          img.src = `https://haxidraw-art.hackclub.dev/${dir}/snapshots/${snapshot}`;

          img.classList.add('cardImg');

          let card = document.createElement('figure');
          card.classList.add('card');


          let title = document.createElement('h1');
          title.classList.add('artTitle');
          title.innerText = dir;

          let link = document.createElement('a');
          
          link.href = `https://github.com/hackclub/haxidraw/tree/main/astro/public/art/${dir}`;
         
          card.appendChild(title);
          link.appendChild(img);
          card.appendChild(link);
          gallery!.appendChild(card);
      })
    })

  </script>
  
  <div class="container">
    <h1>Gallery</h1>
=======
</style>

<div class="container">
  <h1>Gallery</h1>
>>>>>>> f7882e78
  <div class="gallery">
      <figure class="card">
        <h1 class="artTitle">Leaf, Leo</h1>
        <a href="https://www.google.com">
        <img class="cardImg" src="https://user-images.githubusercontent.com/27078897/250635645-9ce96217-bc5e-49cc-87b2-178681188eb3.png">
        </a>
      </figure>
      <figure class="card">
        <h1 class="artTitle">Mesh, Henry</h1>
        <a href="https://www.google.com">
        <img class="cardImg" src="https://camo.githubusercontent.com/1bb180d6689a5afd740a78f01a21bbdc326350ff11a927dc9ba9d459e193c94f/68747470733a2f2f636c6f75642d66786e776a697670642d6861636b2d636c75622d626f742e76657263656c2e6170702f30696d6167655f5f315f2e706e67">
        </a>
      </figure>
      <figure class="card">
        <h1 class="artTitle">Raymarching 3, Henry</h1>
        <a href="https://www.google.com">
        <img class="cardImg" src="https://camo.githubusercontent.com/168338af5a15991123f063ada96e589c7729c8c7d40e78f79ca7044bd6fdfc00/68747470733a2f2f636c6f75642d68783634397a35766c2d6861636b2d636c75622d626f742e76657263656c2e6170702f30696d6167652e706e67">
        </a>
      </figure>
      <figure class="card">
        <h1 class="artTitle">Leaf, Leo</h1>
        <a href="https://www.google.com">
        <img class="cardImg" src="https://user-images.githubusercontent.com/27078897/250635645-9ce96217-bc5e-49cc-87b2-178681188eb3.png">
        </a>
      </figure>
  </div>
<<<<<<< HEAD
  </div>
=======
</div>
</Layout> 
>>>>>>> f7882e78
<|MERGE_RESOLUTION|>--- conflicted
+++ resolved
@@ -75,7 +75,6 @@
     align-items: center;
     padding-left: .5rem;
   }
-<<<<<<< HEAD
 
   
     .container {
@@ -169,12 +168,6 @@
   
   <div class="container">
     <h1>Gallery</h1>
-=======
-</style>
-
-<div class="container">
-  <h1>Gallery</h1>
->>>>>>> f7882e78
   <div class="gallery">
       <figure class="card">
         <h1 class="artTitle">Leaf, Leo</h1>
@@ -201,9 +194,4 @@
         </a>
       </figure>
   </div>
-<<<<<<< HEAD
-  </div>
-=======
-</div>
-</Layout> 
->>>>>>> f7882e78
+  </div>