--- conflicted
+++ resolved
@@ -1,6 +1,3 @@
-<<<<<<< HEAD
-import { createEvent } from 'niue'
-=======
 function createEvent() {
 
   const events = [];
@@ -17,7 +14,6 @@
   return [ listenToEvent, dispatchEvent ]
 }
 
->>>>>>> a9ce7774
 
 // used for auto backup, dispatched on every change to editor content
 export const [useOnEditorChange, dispatchEditorChange] = createEvent<void>()