--- conflicted
+++ resolved
@@ -344,13 +344,6 @@
   </div>
 
 
-<<<<<<< HEAD
-    <div class="write-code">
-      <div class="header">Write code in the Blot editor.</div>
-      <img class="code-image" alt="code image" src="/landing/code2.webp" />
-    </div>
-=======
->>>>>>> 707bb3e2
 
   <div class="steps">
 
@@ -450,23 +443,15 @@
       </div>
 
 
-<<<<<<< HEAD
-  <div class="step-item">
-    <div class="step-text"><span class="step">Step 3) </span>Get parts for your Blot in the mail and <a href="/guides">build your own machine</a>.</div>
-    <div class="machine-img-container">
-      <img class="machine-img" src="/landing/machine.webp"/>
-=======
       <div class="step-item">
         <div class="step-text"><span class="step">Step 3) </span>Get parts for your Blot in the mail and <a href="/assembly">build your own machine</a>.</div>
         <div class="machine-img-container">
           <img class="machine-img" src="/landing/machine.png"/>
         </div>
       </div>
->>>>>>> 707bb3e2
     </div>
 
     <footer>© 2023 Hack Club. 501(c)(3) nonprofit (EIN: 81-2908499)</footer>
 
   </div>
-
 </Layout>