--- conflicted
+++ resolved
@@ -164,7 +164,6 @@
         <i class="fa-solid fa-pen-nib" style="padding-right: .5rem"></i>
         editor
       </a>
-
       <a class="toolbar-item">
         <i class="fa-solid fa-laptop-file" style="padding-right: .5rem"></i>
         workshops
@@ -188,13 +187,6 @@
       <div class="blot-title">Blot, a plotter bot from Hack Club</div>
     </div>
 
-<<<<<<< HEAD
-    <a class="toolbar-item" href="/workshops">workshops</a>
-
-    <a class="toolbar-item" href="/gallery">gallery</a>
-
-    <a class="toolbar-item" href="/assembly">assembly</a>
-=======
     <div class="banner-lower">
       <img class="blot-bot" style="min-width: 60%" src="/blot-bot-clear.png"/>
       <div class="banner-text">
@@ -231,7 +223,6 @@
       <i class="fa-brands fa-github" style="padding-right: .5rem"></i>
       GitHub
     </a>
->>>>>>> 53d48116
   </div>
 </main>
 
