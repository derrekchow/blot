--- conflicted
+++ resolved
@@ -177,13 +177,7 @@
   });
 
   listener("click", ".export-trigger", () => {
-<<<<<<< HEAD
-    document.body.insertAdjacentHTML("beforeend", `${svgViewer(state, canvas)}`);
-    let svg = document.getElementsByClassName("svg-viewer")[0];
-    const svgString = new XMLSerializer().serializeToString(svg);
-    downloadText(`${state.filename}.svg`,svgString);
-    svg.remove();
-=======
+
     // TODO: reimplement
 
     // document.body.insertAdjacentHTML("beforeend", `${svgViewer(state, resRatioX, resRatioY)}`);
@@ -191,7 +185,6 @@
     // const svgString = new XMLSerializer().serializeToString(svg);
     // downloadText(`${state.filename}.svg`,svgString);
     // svg.remove();
->>>>>>> f22b8616
   });
 
 
@@ -219,237 +212,4 @@
     }
   })
 
-}
-<<<<<<< HEAD
-
-
-function renderTurtleCanvas(state) {
-  ctx.clearRect(0, 0, canvas.width, canvas.height);
-  ctx.beginPath();
-  ctx.arc(state.panX + state.turtlePos[0] * state.renderScaleX, state.panY - state.turtlePos[1] * state.renderScaleY, 7, 0, 2 * Math.PI);
-  ctx.strokeStyle = "white";
-  ctx.stroke();
-  ctx.strokeStyle = "black";
-  ctx.fillStyle = "rgba(150, 255, 0, 1)";
-  ctx.fill();
-}
-
-
-function initGl() {
-  gl.viewport(0, 0, canvas.width, canvas.height);
-  var vertexShader = gl.createShader(gl.VERTEX_SHADER);
-  gl.shaderSource(vertexShader, `
-  #version 100
-  attribute vec2 position;
-  void main() {
-    gl_Position = vec4(position.x, position.y, 0.0, 1.0);
-  }
-`);
-  gl.compileShader(vertexShader);
-  var fragmentShader = gl.createShader(gl.FRAGMENT_SHADER);
-  gl.shaderSource(fragmentShader,`
-  #version 100
-  void main() {
-    gl_FragColor = vec4(0.0, 0.0, 0.0, 1.0);
-  }
-  `);
-  gl.compileShader(fragmentShader);
-  let program = gl.createProgram();
-  gl.attachShader(program, vertexShader);
-  gl.attachShader(program, fragmentShader);
-  gl.linkProgram(program);
-  gl.detachShader(program, vertexShader);
-  gl.detachShader(program, fragmentShader);
-  gl.deleteShader(vertexShader);
-  gl.deleteShader(fragmentShader);
-  gl.enableVertexAttribArray(0);
-  initializeAttributes();
-  gl.useProgram(program);
-  gl.lineWidth(1);
-}
-
-function initializeAttributes() {
-  gl.enableVertexAttribArray(0);
-  let buffer = gl.createBuffer();
-  gl.bindBuffer(gl.ARRAY_BUFFER, buffer);
-  gl.bufferData(gl.ARRAY_BUFFER, new Float32Array([0.0, 0.0]), gl.DYNAMIC_DRAW);
-  gl.vertexAttribPointer(0, 2, gl.FLOAT, false, 0, 0);
-}
-
-export function renderGl(state) {
-  gl.clearColor(1, 1, 1, 1);
-  gl.clear(gl.COLOR_BUFFER_BIT);
-  if (state.turtles.length === 0) return;
-  state.turtles.forEach(turtle => {
-    let path = []
-    for (const polyline of turtle.path) {
-      for (let i = 0; i < polyline.length; i++) {
-        let [x, y] = polyline[i];
-        x = (state.panX + x * state.renderScaleX)
-        y = (state.panY + y * state.renderScaleY)
-        path.push((x / canvas.width), (y / canvas.height))
-      }
-    }
-    gl.bufferData(gl.ARRAY_BUFFER, new Float32Array(path), gl.STATIC_DRAW);
-    gl.drawArrays(gl.LINE_STRIP, 0, path.length / 2);
-  })
-}
-
-async function renderGpu(state) {
-  commandEncoder = device.createCommandEncoder();
-  const clearColor = { r: 0.9, g: 0.9, b: 0.9, a: 1.0 };
-
-  renderPassDescriptor = {
-    colorAttachments: [
-      {
-        clearValue: clearColor,
-        loadOp: "clear",
-        storeOp: "store",
-        view: gpu.getCurrentTexture().createView(),
-      },
-    ],
-  };
-  passEncoder = commandEncoder.beginRenderPass(renderPassDescriptor);
-  passEncoder.setPipeline(renderPipeline);
-  if (state.turtles.length === 0) return;
-  let path = []
-  state.turtles.forEach(turtle => {
-    for (const polyline of turtle.path) {
-      for (let i = 0; i < polyline.length; i++) {
-        let [x, y] = polyline[i];
-        x = (state.panX + x * state.renderScaleX)
-        y = (state.panY + y * state.renderScaleY)
-        path.push((2 * x / canvas.width), (-2 * y / canvas.height), 1, 1, 1, 1, 1, 1)
-      }
-    }
-
-  })
-  vertices = new Float32Array(path);
-  vertexBuffer = device.createBuffer({
-    size: vertices.byteLength,
-    usage: GPUBufferUsage.VERTEX | GPUBufferUsage.COPY_DST,
-  });
-  
-  device.queue.writeBuffer(vertexBuffer, 0, vertices);
-  passEncoder.setVertexBuffer(0, vertexBuffer);
-  passEncoder.draw(vertices.length/8);
-  passEncoder.end();
-  device.queue.submit([commandEncoder.finish()]);
-}
-
-async function initGpu() {
-  if (!navigator.gpu) {
-    throw Error("WebGPU not supported.");
-  }
-
-  const adapter = await navigator.gpu.requestAdapter();
-  if (!adapter) {
-    throw Error("Couldn't request WebGPU adapter.");
-  }
-
-  device = await adapter.requestDevice();
-
-  shaders = `
-    struct VertexOut {
-      @builtin(position) position : vec4f,
-      @location(0) color : vec4f
-    }
-
-    @vertex
-    fn vertex_main(@location(0) position: vec4f, @location(1) color: vec4f) -> VertexOut
-    {
-      var output : VertexOut;
-      output.position = position;
-      output.color = vec4f(0.0, 0.0, 0.0, 1.0);
-      return output;
-    }
-
-    @fragment
-    fn fragment_main(fragData: VertexOut) -> @location(0) vec4f
-    {
-      return fragData.color;
-    }
-    `;
-
-    const shaderModule = device.createShaderModule({
-      code: shaders,
-    });
-    gpu.configure({
-      device: device,
-      format: navigator.gpu.getPreferredCanvasFormat(),
-      alphaMode: "premultiplied",
-    });
-
-    vertices =  new Float32Array([
-      0.0, 0.6, 0, 1, 1, 0, 0, 1, -0.5, -0.6, 0, 1, 0, 1, 0, 1, 0.5, -0.6, 0, 1, 0,
-      0, 1, 1,
-    ]);
-
-    vertexBuffer = device.createBuffer({
-      size: vertices.byteLength,
-      usage: GPUBufferUsage.VERTEX | GPUBufferUsage.COPY_DST,
-    });
-    
-    device.queue.writeBuffer(vertexBuffer, 0, vertices);
-
-    vertexBuffers = [
-      {
-        attributes: [
-          {
-            shaderLocation: 0,
-            offset: 0,
-            format: "float32x4",
-          },
-          {
-            shaderLocation: 1,
-            offset: 16,
-            format: "float32x4",
-          },
-        ],
-        arrayStride: 32,
-        stepMode: "vertex",
-      },
-    ];    
-
-    const pipelineDescriptor = {
-      vertex: {
-        module: shaderModule,
-        entryPoint: "vertex_main",
-        buffers: vertexBuffers,
-      },
-      fragment: {
-        module: shaderModule,
-        entryPoint: "fragment_main",
-        targets: [
-          {
-            format: navigator.gpu.getPreferredCanvasFormat(),
-          },
-        ],
-      },
-      primitive: {
-        topology: "line-strip",
-      },
-      layout: "auto",
-    };
-
-    renderPipeline = device.createRenderPipeline(pipelineDescriptor);
-
-    commandEncoder = device.createCommandEncoder();
-
-    const clearColor = { r: 0.9, g: 0.9, b: 0.9, a: 1.0 };
-
-    renderPassDescriptor = {
-      colorAttachments: [
-        {
-          clearValue: clearColor,
-          loadOp: "clear",
-          storeOp: "store",
-          view: gpu.getCurrentTexture().createView(),
-        },
-      ],
-    };
-    passEncoder = commandEncoder.beginRenderPass(renderPassDescriptor);
-    passEncoder.setPipeline(renderPipeline);
-}
-=======
->>>>>>> f22b8616
+}