--- conflicted
+++ resolved
@@ -2,10 +2,7 @@
   display: flex;
   flex-direction: column;
   height: 100vh;
-<<<<<<< HEAD
-=======
   overflow: hidden;
->>>>>>> a9ce7774
 }
 
 .inner {
@@ -28,11 +25,7 @@
 
 .vertBar {
   width: 1px;
-<<<<<<< HEAD
-  background: #fff;
-=======
   background: grey;
->>>>>>> a9ce7774
   position: absolute;
   top: 0px;
   height: 100%;
@@ -44,8 +37,6 @@
   width: 8px;
   background: black;
   cursor: col-resize;
-<<<<<<< HEAD
-=======
 }
 
 .helpSection {
@@ -70,5 +61,4 @@
 
 .helpSectionTab:hover {
   opacity: .9;
->>>>>>> a9ce7774
 }