---
<<<<<<< HEAD
import Layout from '../layouts/Layout.astro';
import Editor from '../Editor.tsx';

const files = await Astro.glob('/../guides/*.md')

const query = Astro.url.searchParams.get("tutorial")!

let tutorial = undefined

if (query)
	files.map(file => {
		if (file.file.endsWith(query + ".md")) tutorial = file.compiledContent()
	})

---

<Layout title="Haxidraw">
	<main>
		<Editor tutorial={tutorial} client:load />
	</main>
=======
import Layout from '../layouts/EditorLayout.astro'
import Editor from '../Editor.tsx'
import { getEntry } from 'astro:content'

const username = 'hackclub'
const repository = 'haxidraw'
const pathToFile = 'guides/toolkit/toolkit.md'
const branch = 'leo-dev'
const apiUrl = `https://api.github.com/repos/${username}/${repository}/contents/${pathToFile}?ref=${branch}`

let toolkit = ''
while (!toolkit.length) {
  const response = await fetch(apiUrl)
  const data = await response.json()
  toolkit = atob(data.content)
}

const slug = 'landscape'
const {
  render,
  data: { title, description, thumbnail, contributor }
} = await getEntry('workshops', slug)
const rendered = await render()
const Content = rendered.Content
---

<Layout title="Editor" description="Editor">
  <main>
    <Editor client:load title={title} toolkit={toolkit}>
      <Content />
    </Editor>
  </main>
>>>>>>> ff96afdb
</Layout><|MERGE_RESOLUTION|>--- conflicted
+++ resolved
@@ -1,5 +1,4 @@
 ---
-<<<<<<< HEAD
 import Layout from '../layouts/Layout.astro';
 import Editor from '../Editor.tsx';
 
@@ -20,38 +19,4 @@
 	<main>
 		<Editor tutorial={tutorial} client:load />
 	</main>
-=======
-import Layout from '../layouts/EditorLayout.astro'
-import Editor from '../Editor.tsx'
-import { getEntry } from 'astro:content'
-
-const username = 'hackclub'
-const repository = 'haxidraw'
-const pathToFile = 'guides/toolkit/toolkit.md'
-const branch = 'leo-dev'
-const apiUrl = `https://api.github.com/repos/${username}/${repository}/contents/${pathToFile}?ref=${branch}`
-
-let toolkit = ''
-while (!toolkit.length) {
-  const response = await fetch(apiUrl)
-  const data = await response.json()
-  toolkit = atob(data.content)
-}
-
-const slug = 'landscape'
-const {
-  render,
-  data: { title, description, thumbnail, contributor }
-} = await getEntry('workshops', slug)
-const rendered = await render()
-const Content = rendered.Content
----
-
-<Layout title="Editor" description="Editor">
-  <main>
-    <Editor client:load title={title} toolkit={toolkit}>
-      <Content />
-    </Editor>
-  </main>
->>>>>>> ff96afdb
 </Layout>